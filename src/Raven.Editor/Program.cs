--- conflicted
+++ resolved
@@ -234,11 +234,7 @@
         _completionWin.SetNeedsDisplay();
     }
 
-<<<<<<< HEAD
-    private static void ApplyCompletion(CodeTextView editor, CompletionItem item)
-=======
     internal static void ApplyCompletion(CodeTextView editor, CompletionItem item)
->>>>>>> 1ce6b4d7
     {
         var text = editor.Text?.ToString() ?? string.Empty;
         var before = text[..item.ReplacementSpan.Start];
