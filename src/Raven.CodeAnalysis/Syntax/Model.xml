﻿<?xml version="1.0" encoding="utf-8"?>
<Model>
  <Node Name="AssignmentExpression" Inherits="Expression" HasExplicitKind="true">
    <Slot Name="Left" Type="Expression" />
    <Slot Name="OperatorToken" Type="Token" />
    <Slot Name="Right" Type="Expression" />
  </Node>
  <Node Name="AccessorList" Inherits="Expression">
    <Slot Name="OpenBraceToken" Type="Token" />
    <Slot Name="Accessors" Type="List" ElementType="AccessorDeclaration" />
    <Slot Name="CloseBraceToken" Type="Token" />
  </Node>
  <Node Name="FileScopedNamespaceDeclaration" Inherits="BaseNamespaceDeclaration">
    <Slot Name="Modifiers" Type="TokenList" IsInherited="true" />
    <Slot Name="NamespaceKeyword" Type="Token" />
    <Slot Name="Name" Type="Name" IsInherited="true" />
    <Slot Name="TerminatorToken" Type="Token" />
    <Slot Name="Imports" Type="List" ElementType="ImportDirective" IsInherited="true" />
    <Slot Name="Aliases" Type="List" ElementType="AliasDirective" IsInherited="true" />
    <Slot Name="Members" Type="List" ElementType="MemberDeclaration" IsInherited="true" />
  </Node>
  <Node Name="EmptyStatement" Inherits="Statement">
    <Slot Name="TerminatorToken" Type="Token" />
  </Node>
  <Node Name="EqualsValueClause" Inherits="Node">
    <Slot Name="EqualsToken" Type="Token" />
    <Slot Name="Value" Type="Expression" />
  </Node>
  <Node Name="ParameterList" Inherits="Node">
    <Slot Name="OpenParenToken" Type="Token" />
    <Slot Name="Parameters" Type="SeparatedList" ElementType="Parameter" />
    <Slot Name="CloseParenToken" Type="Token" />
  </Node>
  <Node Name="Expression" Inherits="ExpressionOrPattern" IsAbstract="true" />
  <Node Name="VariableDesignation" Inherits="Node" IsAbstract="true" />
  <Node Name="SingleVariableDesignation" Inherits="VariableDesignation">
    <Slot Name="Identifier" Type="Token" />
  </Node>
  <Node Name="CollectionElement" Inherits="Node" IsAbstract="true" />
  <Node Name="ExpressionElement" Inherits="CollectionElement">
    <Slot Name="Expression" Type="Expression" />
  </Node>
  <Node Name="SpreadElement" Inherits="CollectionElement">
    <Slot Name="DotDotToken" Type="Token" />
    <Slot Name="Expression" Type="Expression" />
  </Node>
  <Node Name="Argument" Inherits="Node">
    <Slot Name="NameColon" Type="NameColon" IsNullable="true" />
    <Slot Name="Expression" Type="Expression" />
  </Node>
  <Node Name="NamespaceDeclaration" Inherits="BaseNamespaceDeclaration">
    <Slot Name="Modifiers" Type="TokenList" IsInherited="true" />
    <Slot Name="NamespaceKeyword" Type="Token" />
    <Slot Name="Name" Type="Name" IsInherited="true" />
    <Slot Name="OpenBraceToken" Type="Token" />
    <Slot Name="Imports" Type="List" ElementType="ImportDirective" IsInherited="true" />
    <Slot Name="Aliases" Type="List" ElementType="AliasDirective" IsInherited="true" />
    <Slot Name="Members" Type="List" ElementType="MemberDeclaration" IsInherited="true" />
    <Slot Name="CloseBraceToken" Type="Token" />
    <Slot Name="TerminatorToken" Type="Token" />
  </Node>
  <Node Name="UnaryExpression" Inherits="Expression" HasExplicitKind="true">
    <Slot Name="OperatorToken" Type="Token" />
    <Slot Name="Expression" Type="Expression" />
  </Node>
  <Node Name="ArrowTypeClause" Inherits="Node">
    <Slot Name="ArrowToken" Type="Token" />
    <Slot Name="Type" Type="Type" />
  </Node>
  <Node Name="SelfExpression" Inherits="Expression">
    <Slot Name="SelfKeyword" Type="Token" />
  </Node>
  <Node Name="ClassDeclaration" Inherits="TypeDeclaration">
    <Slot Name="Modifiers" Type="TokenList" IsInherited="true" />
    <Slot Name="Keyword" Type="Token" IsInherited="true" />
    <Slot Name="Identifier" Type="Token" IsInherited="true" />
    <Slot Name="BaseList" Type="BaseList" IsNullable="true" />
    <Slot Name="ParameterList" Type="ParameterList" IsNullable="true" IsInherited="true" />
    <Slot Name="OpenBraceToken" Type="Token" IsInherited="true" />
    <Slot Name="Members" Type="List" ElementType="MemberDeclaration" IsInherited="true" />
    <Slot Name="CloseBraceToken" Type="Token" IsInherited="true" />
    <Slot Name="TerminatorToken" Type="Token" IsInherited="true" />
  </Node>
  <Node Name="BaseList" Inherits="Node">
    <Slot Name="ColonToken" Type="Token" />
    <Slot Name="Types" Type="SeparatedList" ElementType="Type" />
  </Node>
  <Node Name="InterfaceDeclaration" Inherits="TypeDeclaration">
    <Slot Name="Modifiers" Type="TokenList" IsInherited="true" />
    <Slot Name="Keyword" Type="Token" IsInherited="true" />
    <Slot Name="Identifier" Type="Token" IsInherited="true" />
    <Slot Name="BaseList" Type="BaseList" IsNullable="true" />
    <Slot Name="ParameterList" Type="ParameterList" IsNullable="true" IsInherited="true" />
    <Slot Name="OpenBraceToken" Type="Token" IsInherited="true" />
    <Slot Name="Members" Type="List" ElementType="MemberDeclaration" IsInherited="true" />
    <Slot Name="CloseBraceToken" Type="Token" IsInherited="true" />
    <Slot Name="TerminatorToken" Type="Token" IsInherited="true" />
  </Node>
  <Node Name="ExpressionStatement" Inherits="Statement">
    <Slot Name="Expression" Type="Expression" />
    <Slot Name="TerminatorToken" Type="Token" />
  </Node>
  <Node Name="AssignmentStatement" Inherits="Statement" HasExplicitKind="true">
    <Slot Name="Left" Type="Expression" />
    <Slot Name="OperatorToken" Type="Token" />
    <Slot Name="Right" Type="Expression" />
    <Slot Name="TerminatorToken" Type="Token" />
  </Node>
  <Node Name="IfStatement" Inherits="Statement">
    <Slot Name="IfKeyword" Type="Token" />
    <Slot Name="Condition" Type="Expression" />
    <Slot Name="ThenStatement" Type="Statement" />
    <Slot Name="ElseKeyword" Type="Token" IsNullable="true" />
    <Slot Name="ElseStatement" Type="Statement" IsNullable="true" />
    <Slot Name="TerminatorToken" Type="Token" />
  </Node>
<<<<<<< HEAD
  <Node Name="UsingDeclarationStatement" Inherits="Statement">
    <Slot Name="UsingKeyword" Type="Token" />
    <Slot Name="Declaration" Type="VariableDeclaration" />
=======
  <Node Name="TryStatement" Inherits="Statement">
    <Slot Name="TryKeyword" Type="Token" />
    <Slot Name="Block" Type="BlockStatement" />
    <Slot Name="CatchClauses" Type="List" ElementType="CatchClause" />
    <Slot Name="FinallyClause" Type="FinallyClause" IsNullable="true" />
>>>>>>> 5b7a0933
    <Slot Name="TerminatorToken" Type="Token" />
  </Node>
  <Node Name="LocalDeclarationStatement" Inherits="Statement">
    <Slot Name="Declaration" Type="VariableDeclaration" />
    <Slot Name="TerminatorToken" Type="Token" />
  </Node>
  <Node Name="BaseTypeDeclaration" Inherits="MemberDeclaration" IsAbstract="true">
    <Slot Name="Identifier" Type="Token" IsAbstract="true" />
    <Slot Name="OpenBraceToken" Type="Token" IsAbstract="true" />
    <Slot Name="CloseBraceToken" Type="Token" IsAbstract="true" />
    <Slot Name="TerminatorToken" Type="Token" IsAbstract="true" />
  </Node>
  <Node Name="TupleExpression" Inherits="Expression">
    <Slot Name="OpenParenToken" Type="Token" />
    <Slot Name="Arguments" Type="SeparatedList" ElementType="Argument" />
    <Slot Name="CloseParenToken" Type="Token" />
  </Node>
  <Node Name="TupleElement" Inherits="Node">
    <Slot Name="NameColon" Type="NameColon" IsNullable="true" />
    <Slot Name="Type" Type="Type" />
  </Node>
  <Node Name="PredefinedType" Inherits="Type">
    <Slot Name="Keyword" Type="Token" />
  </Node>
  <Node Name="UnitType" Inherits="Type">
    <Slot Name="OpenParenToken" Type="Token" />
    <Slot Name="CloseParenToken" Type="Token" />
  </Node>
  <Node Name="TupleType" Inherits="Type">
    <Slot Name="OpenParenToken" Type="Token" />
    <Slot Name="Elements" Type="SeparatedList" ElementType="TupleElement" />
    <Slot Name="CloseParenToken" Type="Token" />
  </Node>
  <Node Name="CollectionExpression" Inherits="Expression">
    <Slot Name="OpenBracketToken" Type="Token" />
    <Slot Name="Elements" Type="SeparatedList" ElementType="CollectionElement" />
    <Slot Name="CloseBracketToken" Type="Token" />
  </Node>
  <Node Name="BaseConstructorDeclaration" Inherits="BaseMethodDeclaration" IsAbstract="true">
    <Slot Name="InitKeyword" Type="Token" IsAbstract="true" />
    <Slot Name="TerminatorToken" Type="Token" IsAbstract="true" />
  </Node>
  <Node Name="ConstructorDeclaration" Inherits="BaseConstructorDeclaration">
    <Slot Name="Modifiers" Type="TokenList" IsInherited="true" />
    <Slot Name="InitKeyword" Type="Token" IsInherited="true" />
    <Slot Name="ParameterList" Type="ParameterList" IsInherited="true" />
    <Slot Name="Initializer" Type="ConstructorInitializer" IsNullable="true" />
    <Slot Name="Body" Type="BlockStatement" IsNullable="true" IsInherited="true" />
    <Slot Name="ExpressionBody" Type="ArrowExpressionClause" IsNullable="true" IsInherited="true" />
    <Slot Name="TerminatorToken" Type="Token" IsInherited="true" />
  </Node>
  <Node Name="NamedConstructorDeclaration" Inherits="BaseConstructorDeclaration">
    <Slot Name="Modifiers" Type="TokenList" IsInherited="true" />
    <Slot Name="InitKeyword" Type="Token" IsInherited="true" />
    <Slot Name="Identifier" Type="Token" />
    <Slot Name="ParameterList" Type="ParameterList" IsInherited="true" />
    <Slot Name="Body" Type="BlockStatement" IsNullable="true" IsInherited="true" />
    <Slot Name="ExpressionBody" Type="ArrowExpressionClause" IsNullable="true" IsInherited="true" />
    <Slot Name="TerminatorToken" Type="Token" IsInherited="true" />
  </Node>
  <Node Name="ConstructorInitializer" Inherits="Node" IsAbstract="true">
    <Slot Name="ColonToken" Type="Token" IsAbstract="true" />
    <Slot Name="Keyword" Type="Token" IsAbstract="true" />
    <Slot Name="ArgumentList" Type="ArgumentList" IsAbstract="true" />
  </Node>
  <Node Name="BaseConstructorInitializer" Inherits="ConstructorInitializer">
    <Slot Name="ColonToken" Type="Token" IsInherited="true" />
    <Slot Name="Keyword" Type="Token" IsInherited="true" />
    <Slot Name="ArgumentList" Type="ArgumentList" IsInherited="true" />
  </Node>
  <Node Name="ReturnStatement" Inherits="Statement">
    <Slot Name="ReturnKeyword" Type="Token" />
    <Slot Name="Expression" Type="Expression" IsNullable="true" />
    <Slot Name="TerminatorToken" Type="Token" />
  </Node>
  <Node Name="CatchClause" Inherits="Node">
    <Slot Name="CatchKeyword" Type="Token" />
    <Slot Name="Declaration" Type="CatchDeclaration" IsNullable="true" />
    <Slot Name="Block" Type="BlockStatement" />
  </Node>
  <Node Name="CatchDeclaration" Inherits="Node">
    <Slot Name="OpenParenToken" Type="Token" />
    <Slot Name="Type" Type="Type" />
    <Slot Name="Identifier" Type="Token" IsNullable="true" />
    <Slot Name="CloseParenToken" Type="Token" />
  </Node>
  <Node Name="FinallyClause" Inherits="Node">
    <Slot Name="FinallyKeyword" Type="Token" />
    <Slot Name="Block" Type="BlockStatement" />
  </Node>
  <Node Name="CompilationUnit" Inherits="Node">
    <Slot Name="Imports" Type="List" ElementType="ImportDirective" />
    <Slot Name="Aliases" Type="List" ElementType="AliasDirective" />
    <Slot Name="Members" Type="List" ElementType="MemberDeclaration" />
    <Slot Name="EndOfFileToken" Type="Token" />
  </Node>
  <Node Name="LiteralExpression" Inherits="Expression" HasExplicitKind="true">
    <Slot Name="Token" Type="Token" />
  </Node>
  <Node Name="UnitExpression" Inherits="Expression">
    <Slot Name="OpenParenToken" Type="Token" />
    <Slot Name="CloseParenToken" Type="Token" />
  </Node>
  <Node Name="InterpolatedStringExpression" Inherits="Expression">
    <Slot Name="StringStartToken" Type="Token" />
    <Slot Name="Contents" Type="List" ElementType="InterpolatedStringContent" />
    <Slot Name="StringEndToken" Type="Token" />
  </Node>
  <Node Name="InterpolatedStringContent" Inherits="Node" IsAbstract="true" />
  <Node Name="InterpolatedStringText" Inherits="InterpolatedStringContent">
    <Slot Name="Token" Type="Token" />
  </Node>
  <Node Name="Interpolation" Inherits="InterpolatedStringContent">
    <Slot Name="DollarToken" Type="Token" />
    <Slot Name="OpenBraceToken" Type="Token" />
    <Slot Name="Expression" Type="Expression" />
    <Slot Name="CloseBraceToken" Type="Token" />
  </Node>
  <Node Name="BaseNamespaceDeclaration" Inherits="MemberDeclaration" IsAbstract="true">
    <Slot Name="Name" Type="Name" IsAbstract="true" />
    <Slot Name="Imports" Type="List" ElementType="ImportDirective" IsAbstract="true" />
    <Slot Name="Aliases" Type="List" ElementType="AliasDirective" IsAbstract="true" />
    <Slot Name="Members" Type="List" ElementType="MemberDeclaration" IsAbstract="true" />
  </Node>
  <Node Name="Type" Inherits="Expression" IsAbstract="true" />
  <Node Name="Name" Inherits="Type" IsAbstract="true" />
  <Node Name="UnqualifiedName" Inherits="Name" IsAbstract="true" />
  <Node Name="SimpleName" Inherits="UnqualifiedName" IsAbstract="true">
    <Slot Name="Identifier" Type="Token" IsAbstract="true" />
  </Node>
  <Node Name="IdentifierName" Inherits="SimpleName">
    <Slot Name="Identifier" Type="Token" IsInherited="true" />
  </Node>
  <Node Name="GenericName" Inherits="SimpleName">
    <Slot Name="Identifier" Type="Token" IsInherited="true" />
    <Slot Name="TypeArgumentList" Type="TypeArgumentList" />
  </Node>
  <Node Name="QualifiedName" Inherits="Name">
    <Slot Name="Left" Type="Name" />
    <Slot Name="DotToken" Type="Token" />
    <Slot Name="Right" Type="UnqualifiedName" />
  </Node>
  <Node Name="AliasQualifiedName" Inherits="Name">
    <Slot Name="Alias" Type="IdentifierName" />
    <Slot Name="ColonColonToken" Type="Token" />
    <Slot Name="Name" Type="SimpleName" />
  </Node>
  <Node Name="WildcardName" Inherits="UnqualifiedName">
    <Slot Name="StartToken" Type="Token" />
  </Node>
  <Node Name="NameEquals" Inherits="Node">
    <Slot Name="Name" Type="IdentifierName" />
    <Slot Name="EqualsToken" Type="Token" />
  </Node>
  <Node Name="NullableType" Inherits="Type">
    <Slot Name="ElementType" Type="Type" />
    <Slot Name="QuestionToken" Type="Token" />
  </Node>
  <Node Name="LiteralType" Inherits="Type" HasExplicitKind="true">
    <Slot Name="Token" Type="Token" />
  </Node>
  <Node Name="NullType" Inherits="Type">
    <Slot Name="NullKeyword" Type="Token" />
  </Node>
  <Node Name="ByRefType" Inherits="Type">
    <Slot Name="AmpersandToken" Type="Token" />
    <Slot Name="ElementType" Type="Type" />
  </Node>
  <Node Name="UnionType" Inherits="Type">
    <Slot Name="Types" Type="SeparatedList" ElementType="Type" />
  </Node>
  <Node Name="Block" Inherits="Expression">
    <Slot Name="OpenBraceToken" Type="Token" />
    <Slot Name="Statements" Type="List" ElementType="Statement" />
    <Slot Name="CloseBraceToken" Type="Token" />
  </Node>
  <Node Name="BlockStatement" Inherits="Statement">
    <Slot Name="OpenBraceToken" Type="Token" />
    <Slot Name="Statements" Type="List" ElementType="Statement" />
    <Slot Name="CloseBraceToken" Type="Token" />
  </Node>
  <Node Name="MemberDeclaration" Inherits="Node" IsAbstract="true">
    <Slot Name="Modifiers" Type="TokenList" IsAbstract="true" />
  </Node>
  <Node Name="ParenthesizedExpression" Inherits="Expression">
    <Slot Name="OpenParenToken" Type="Token" />
    <Slot Name="Expression" Type="Expression" />
    <Slot Name="CloseParenToken" Type="Token" />
  </Node>
  <Node Name="CastExpression" Inherits="Expression">
    <Slot Name="OpenParenToken" Type="Token" />
    <Slot Name="Type" Type="Type" />
    <Slot Name="CloseParenToken" Type="Token" />
    <Slot Name="Expression" Type="Expression" />
  </Node>
  <Node Name="TypeDeclaration" Inherits="BaseTypeDeclaration" IsAbstract="true">
    <Slot Name="Keyword" Type="Token" IsAbstract="true" />
    <Slot Name="Members" Type="List" ElementType="MemberDeclaration" IsAbstract="true" />
    <Slot Name="ParameterList" Type="ParameterList" IsNullable="true" IsAbstract="true" />
  </Node>
  <Node Name="IfExpression" Inherits="Expression">
    <Slot Name="IfKeyword" Type="Token" />
    <Slot Name="Condition" Type="Expression" />
    <Slot Name="Expression" Type="Expression" />
    <Slot Name="ElseClause" Type="ElseClause" IsNullable="true" />
  </Node>
  <Node Name="MatchExpression" Inherits="Expression">
    <Slot Name="MatchKeyword" Type="Token" />
    <Slot Name="Expression" Type="Expression" />
    <Slot Name="OpenBraceToken" Type="Token" />
    <Slot Name="Arms" Type="List" ElementType="MatchArm" />
    <Slot Name="CloseBraceToken" Type="Token" />
  </Node>
  <Node Name="MatchArm" Inherits="Node">
    <Slot Name="Pattern" Type="Pattern" />
    <Slot Name="WhenClause" Type="WhenClause" IsNullable="true" />
    <Slot Name="ArrowToken" Type="Token" />
    <Slot Name="Expression" Type="Expression" />
    <Slot Name="TerminatorToken" Type="Token" />
  </Node>
  <Node Name="WhenClause" Inherits="Node">
    <Slot Name="WhenKeyword" Type="Token" />
    <Slot Name="Condition" Type="Expression" />
  </Node>
  <Node Name="TypeArgumentList" Inherits="Node">
    <Slot Name="GreaterThanToken" Type="Token" />
    <Slot Name="Arguments" Type="SeparatedList" ElementType="TypeArgument" />
    <Slot Name="LessThanToken" Type="Token" />
  </Node>
  <Node Name="BracketedArgumentList" Inherits="Node">
    <Slot Name="OpenBracketToken" Type="Token" />
    <Slot Name="Arguments" Type="SeparatedList" ElementType="Argument" />
    <Slot Name="CloseBracketToken" Type="Token" />
  </Node>
  <Node Name="MemberAccessExpression" Inherits="Expression" HasExplicitKind="true">
    <Slot Name="Expression" Type="Expression" />
    <Slot Name="OperatorToken" Type="Token" />
    <Slot Name="Name" Type="SimpleName" />
  </Node>
  <Node Name="MemberBindingExpression" Inherits="Expression">
    <Slot Name="OperatorToken" Type="Token" />
    <Slot Name="Name" Type="SimpleName" />
  </Node>
  <Node Name="ConditionalAccessExpression" Inherits="Expression">
    <Slot Name="Expression" Type="Expression" />
    <Slot Name="OperatorToken" Type="Token" />
    <Slot Name="WhenNotNull" Type="Expression" />
  </Node>
  <Node Name="NameColon" Inherits="Node">
    <Slot Name="Name" Type="IdentifierName" />
    <Slot Name="ColonTon" Type="Token" />
  </Node>
  <Node Name="SimpleLambdaExpression" Inherits="LambdaExpression">
    <Slot Name="FuncKeyword" Type="Token" IsInherited="true" />
    <Slot Name="Parameter" Type="Parameter" />
    <Slot Name="ReturnType" Type="ArrowTypeClause" />
    <Slot Name="ArrowToken" Type="Token" IsInherited="true" />
    <Slot Name="ExpressionBody" Type="Expression" IsInherited="true" />
  </Node>
  <Node Name="Statement" Inherits="Node" IsAbstract="true" />
  <Node Name="ImportDirective" Inherits="Node">
    <Slot Name="ImportKeyword" Type="Token" />
    <Slot Name="Name" Type="Name" />
    <Slot Name="TerminatorToken" Type="Token" />
  </Node>
  <Node Name="AliasDirective" Inherits="Node">
    <Slot Name="AliasKeyword" Type="Token" />
    <Slot Name="Identifier" Type="Token" />
    <Slot Name="EqualsToken" Type="Token" />
    <Slot Name="Target" Type="Type" />
    <Slot Name="TerminatorToken" Type="Token" />
  </Node>
  <Node Name="ElseClause" Inherits="Node">
    <Slot Name="ElseKeyword" Type="Token" />
    <Slot Name="Expression" Type="Expression" />
  </Node>
  <Node Name="FieldDeclaration" Inherits="MemberDeclaration">
    <Slot Name="Modifiers" Type="TokenList" IsInherited="true" />
    <Slot Name="Declaration" Type="VariableDeclaration" />
    <Slot Name="TerminatorToken" Type="Token" />
  </Node>
  <Node Name="BasePropertyDeclaration" Inherits="MemberDeclaration" IsAbstract="true">
    <Slot Name="ExplicitInterfaceSpecifier" Type="ExplicitInterfaceSpecifier" IsNullable="true" IsAbstract="true" />
    <Slot Name="Identifier" Type="Token" IsAbstract="true" />
    <Slot Name="Type" Type="TypeAnnotationClause" IsAbstract="true" />
    <Slot Name="AccessorList" Type="AccessorList" IsNullable="true" IsAbstract="true" />
  </Node>
  <Node Name="VariableDeclaration" Inherits="Node">
    <Slot Name="LetOrVarKeyword" Type="Token" />
    <Slot Name="Declarators" Type="SeparatedList" ElementType="VariableDeclarator" />
  </Node>
  <Node Name="LambdaExpression" Inherits="Expression" IsAbstract="true">
    <Slot Name="FuncKeyword" Type="Token" IsAbstract="true" />
    <Slot Name="ArrowToken" Type="Token" IsAbstract="true" />
    <Slot Name="ExpressionBody" Type="Expression" IsAbstract="true" />
  </Node>
  <Node Name="Parameter" Inherits="Node">
    <Slot Name="Modifiers" Type="TokenList" />
    <Slot Name="Identifier" Type="Token" />
    <Slot Name="TypeAnnotation" Type="TypeAnnotationClause" IsNullable="true" />
  </Node>
  <Node Name="EnumMemberDeclaration" Inherits="MemberDeclaration">
    <Slot Name="Modifiers" Type="TokenList" IsInherited="true" />
    <Slot Name="Identifier" Type="Token" />
    <Slot Name="EqualsValueClauseSyntax" Type="EqualsValueClause" IsNullable="true" />
  </Node>
  <Node Name="ArrowExpressionClause" Inherits="Node">
    <Slot Name="ArrowToken" Type="Token" />
    <Slot Name="Expression" Type="Expression" />
  </Node>
  <Node Name="Pattern" Inherits="ExpressionOrPattern" IsAbstract="true" />
  <Node Name="UnaryPattern" Inherits="Pattern" HasExplicitKind="true">
    <Slot Name="OperatorToken" Type="Token" />
    <Slot Name="Pattern" Type="Pattern" />
  </Node>
  <Node Name="BinaryPattern" Inherits="Pattern" HasExplicitKind="true">
    <Slot Name="Left" Type="Pattern" />
    <Slot Name="OperatorToken" Type="Token" />
    <Slot Name="Right" Type="Pattern" />
  </Node>
  <Node Name="DeclarationPattern" Inherits="Pattern">
    <Slot Name="Type" Type="Type" />
    <Slot Name="Designation" Type="VariableDesignation" />
  </Node>
  <Node Name="EnumDeclaration" Inherits="BaseTypeDeclaration">
    <Slot Name="Modifiers" Type="TokenList" IsInherited="true" />
    <Slot Name="EnumKeyword" Type="Token" />
    <Slot Name="Identifier" Type="Token" IsInherited="true" />
    <Slot Name="OpenBraceToken" Type="Token" IsInherited="true" />
    <Slot Name="Members" Type="SeparatedList" ElementType="EnumMemberDeclaration" />
    <Slot Name="CloseBraceToken" Type="Token" IsInherited="true" />
    <Slot Name="TerminatorToken" Type="Token" IsInherited="true" />
  </Node>
  <Node Name="IndexerDeclaration" Inherits="BasePropertyDeclaration">
    <Slot Name="Modifiers" Type="TokenList" IsInherited="true" />
    <Slot Name="ExplicitInterfaceSpecifier" Type="ExplicitInterfaceSpecifier" IsNullable="true" IsInherited="true" />
    <Slot Name="Identifier" Type="Token" IsInherited="true" />
    <Slot Name="ParameterList" Type="BracketedParameterList" />
    <Slot Name="Type" Type="TypeAnnotationClause" IsInherited="true" />
    <Slot Name="AccessorList" Type="AccessorList" IsNullable="true" IsInherited="true" />
    <Slot Name="Initializer" Type="EqualsValueClause" IsNullable="true" />
    <Slot Name="TerminatorToken" Type="Token" />
  </Node>
  <Node Name="WhileExpression" Inherits="Expression">
    <Slot Name="WhileKeyword" Type="Token" />
    <Slot Name="Condition" Type="Expression" />
    <Slot Name="Expression" Type="Expression" />
  </Node>
  <Node Name="ForExpression" Inherits="Expression">
    <Slot Name="ForKeyword" Type="Token" />
    <Slot Name="EachKeyword" Type="Token" />
    <Slot Name="Identifier" Type="Token" />
    <Slot Name="InKeyword" Type="Token" />
    <Slot Name="Expression" Type="Expression" />
    <Slot Name="Body" Type="Expression" />
  </Node>
  <Node Name="ArgumentList" Inherits="Node">
    <Slot Name="OpenParenToken" Type="Token" />
    <Slot Name="Arguments" Type="SeparatedList" ElementType="Argument" />
    <Slot Name="CloseParenToken" Type="Token" />
  </Node>
  <Node Name="TypeArgument" Inherits="Node">
    <Slot Name="Type" Type="Type" />
  </Node>
  <Node Name="GlobalStatement" Inherits="MemberDeclaration">
    <Slot Name="Modifiers" Type="TokenList" IsInherited="true" />
    <Slot Name="Statement" Type="Statement" />
  </Node>
  <Node Name="PropertyDeclaration" Inherits="BasePropertyDeclaration">
    <Slot Name="Modifiers" Type="TokenList" IsInherited="true" />
    <Slot Name="ExplicitInterfaceSpecifier" Type="ExplicitInterfaceSpecifier" IsNullable="true" IsInherited="true" />
    <Slot Name="Identifier" Type="Token" IsInherited="true" />
    <Slot Name="Type" Type="TypeAnnotationClause" IsInherited="true" />
    <Slot Name="AccessorList" Type="AccessorList" IsNullable="true" IsInherited="true" />
    <Slot Name="Initializer" Type="EqualsValueClause" IsNullable="true" />
    <Slot Name="TerminatorToken" Type="Token" />
  </Node>
  <Node Name="BinaryExpression" Inherits="Expression" HasExplicitKind="true">
    <Slot Name="Left" Type="Expression" />
    <Slot Name="OperatorToken" Type="Token" />
    <Slot Name="Right" Type="Expression" />
  </Node>
  <Node Name="TypeAnnotationClause" Inherits="Node">
    <Slot Name="ColonToken" Type="Token" />
    <Slot Name="Type" Type="Type" />
  </Node>
  <Node Name="IsPatternExpression" Inherits="Expression">
    <Slot Name="Expression" Type="Expression" />
    <Slot Name="IsKeyword" Type="Token" />
    <Slot Name="Pattern" Type="Pattern" />
  </Node>
  <Node Name="AsExpression" Inherits="Expression">
    <Slot Name="Expression" Type="Expression" />
    <Slot Name="AsKeyword" Type="Token" />
    <Slot Name="Type" Type="Type" />
  </Node>
  <Node Name="ParenthesizedLambdaExpression" Inherits="LambdaExpression">
    <Slot Name="FuncKeyword" Type="Token" IsInherited="true" />
    <Slot Name="ParameterList" Type="ParameterList" />
    <Slot Name="ReturnType" Type="ArrowTypeClause" />
    <Slot Name="ArrowToken" Type="Token" IsInherited="true" />
    <Slot Name="ExpressionBody" Type="Expression" IsInherited="true" />
  </Node>
  <Node Name="FunctionStatement" Inherits="Statement">
    <Slot Name="FuncKeyword" Type="Token" />
    <Slot Name="Identifier" Type="Token" />
    <Slot Name="ParameterList" Type="ParameterList" />
    <Slot Name="ReturnType" Type="ArrowTypeClause" IsNullable="true" />
    <Slot Name="Body" Type="BlockStatement" IsNullable="true" />
    <Slot Name="TerminatorToken" Type="Token" />
  </Node>
  <Node Name="ObjectCreationExpression" Inherits="Expression">
    <Slot Name="NewKeyword" Type="Token" />
    <Slot Name="Type" Type="Type" />
    <Slot Name="ArgumentList" Type="ArgumentList" />
  </Node>
  <Node Name="ExplicitInterfaceSpecifier" Inherits="Node">
    <Slot Name="Name" Type="Type" />
    <Slot Name="DotToken" Type="Token" />
    <Slot Name="Identifier" Type="Token" />
  </Node>
  <Node Name="MethodDeclaration" Inherits="BaseMethodDeclaration">
    <Slot Name="Modifiers" Type="TokenList" IsInherited="true" />
    <Slot Name="ExplicitInterfaceSpecifier" Type="ExplicitInterfaceSpecifier" IsNullable="true" />
    <Slot Name="Identifier" Type="Token" />
    <Slot Name="ParameterList" Type="ParameterList" IsInherited="true" />
    <Slot Name="ReturnType" Type="ArrowTypeClause" IsNullable="true" />
    <Slot Name="Body" Type="BlockStatement" IsNullable="true" IsInherited="true" />
    <Slot Name="ExpressionBody" Type="ArrowExpressionClause" IsNullable="true" IsInherited="true" />
    <Slot Name="TerminatorToken" Type="Token" />
  </Node>
  <Node Name="BracketedParameterList" Inherits="Node">
    <Slot Name="OpenBracketToken" Type="Token" />
    <Slot Name="Parameters" Type="SeparatedList" ElementType="Parameter" />
    <Slot Name="CloseBracketToken" Type="Token" />
  </Node>
  <Node Name="InvocationExpression" Inherits="Expression">
    <Slot Name="Expression" Type="Expression" />
    <Slot Name="ArgumentList" Type="ArgumentList" />
  </Node>
  <Node Name="ExpressionOrPattern" Inherits="Node" IsAbstract="true" />
  <Node Name="VariableDeclarator" Inherits="Node">
    <Slot Name="Identifier" Type="Token" />
    <Slot Name="TypeAnnotation" Type="TypeAnnotationClause" IsNullable="true" />
    <Slot Name="Initializer" Type="EqualsValueClause" IsNullable="true" />
  </Node>
  <Node Name="AccessorDeclaration" Inherits="Node" HasExplicitKind="true">
    <Slot Name="Modifiers" Type="TokenList" />
    <Slot Name="Keyword" Type="Token" />
    <Slot Name="Body" Type="BlockStatement" IsNullable="true" />
    <Slot Name="ExpressionBody" Type="ArrowExpressionClause" IsNullable="true" />
    <Slot Name="TerminatorToken" Type="Token" />
  </Node>
  <Node Name="BaseMethodDeclaration" Inherits="MemberDeclaration" IsAbstract="true">
    <Slot Name="ParameterList" Type="ParameterList" IsAbstract="true" />
    <Slot Name="Body" Type="BlockStatement" IsNullable="true" IsAbstract="true" />
    <Slot Name="ExpressionBody" Type="ArrowExpressionClause" IsNullable="true" IsAbstract="true" />
  </Node>
  <Node Name="ElementAccessExpression" Inherits="Expression">
    <Slot Name="Expression" Type="Expression" />
    <Slot Name="ArgumentList" Type="BracketedArgumentList" />
  </Node>
</Model><|MERGE_RESOLUTION|>--- conflicted
+++ resolved
@@ -114,17 +114,16 @@
     <Slot Name="ElseStatement" Type="Statement" IsNullable="true" />
     <Slot Name="TerminatorToken" Type="Token" />
   </Node>
-<<<<<<< HEAD
   <Node Name="UsingDeclarationStatement" Inherits="Statement">
     <Slot Name="UsingKeyword" Type="Token" />
     <Slot Name="Declaration" Type="VariableDeclaration" />
-=======
+    <Slot Name="TerminatorToken" Type="Token" />
+  </Node>
   <Node Name="TryStatement" Inherits="Statement">
     <Slot Name="TryKeyword" Type="Token" />
     <Slot Name="Block" Type="BlockStatement" />
     <Slot Name="CatchClauses" Type="List" ElementType="CatchClause" />
     <Slot Name="FinallyClause" Type="FinallyClause" IsNullable="true" />
->>>>>>> 5b7a0933
     <Slot Name="TerminatorToken" Type="Token" />
   </Node>
   <Node Name="LocalDeclarationStatement" Inherits="Statement">
