using System;
using System.Collections.Immutable;
using System.Globalization;
using System.Linq;
using System.Text;

using Raven.CodeAnalysis.Symbols;
using Raven.CodeAnalysis.Syntax;

namespace Raven.CodeAnalysis;

public static partial class SymbolExtensions
{
    private static readonly Dictionary<string, string> s_specialTypeNames = new()
    {
        ["System.Object"] = "object",
        ["System.String"] = "string",
        ["System.Boolean"] = "bool",
        ["System.Byte"] = "byte",
        ["System.SByte"] = "sbyte",
        ["System.Int16"] = "short",
        ["System.UInt16"] = "ushort",
        ["System.Int32"] = "int",
        ["System.UInt32"] = "uint",
        ["System.Int64"] = "long",
        ["System.UInt64"] = "ulong",
        ["System.Single"] = "float",
        ["System.Double"] = "double",
        ["System.Decimal"] = "decimal",
        ["System.Char"] = "char",
        ["System.Void"] = "void",
        ["System.Unit"] = "unit"
    };

    public static bool MetadataIdentityEquals(this ITypeSymbol? left, ITypeSymbol? right)
    {
        if (SymbolEqualityComparer.Default.Equals(left, right))
            return true;

        if (left is null || right is null)
            return false;

        var leftIdentity = left.ToDisplayString(SymbolDisplayFormat.CSharpSymbolKeyFormat);
        var rightIdentity = right.ToDisplayString(SymbolDisplayFormat.CSharpSymbolKeyFormat);
        return string.Equals(leftIdentity, rightIdentity, StringComparison.Ordinal);
    }

    /// <summary>
    /// Legacy name: now just delegates to the central type formatter.
    /// </summary>
    public static string ToDisplayStringKeywordAware(this ITypeSymbol typeSymbol, SymbolDisplayFormat format)
    {
        return FormatType(typeSymbol, format);
    }

    public static string ToDisplayStringForDiagnostics(this ITypeSymbol typeSymbol, SymbolDisplayFormat format)
    {
        if (typeSymbol is LiteralTypeSymbol literal)
            typeSymbol = literal.UnderlyingType;

        return FormatType(typeSymbol, format);
    }

    public static bool ContainsErrorType(this ITypeSymbol? typeSymbol)
    {
        if (typeSymbol is null)
            return false;

        if (typeSymbol is IErrorTypeSymbol)
            return true;

        if (typeSymbol is LiteralTypeSymbol literal)
            return literal.UnderlyingType.ContainsErrorType();

        if (typeSymbol is NullableTypeSymbol nullable)
            return nullable.UnderlyingType.ContainsErrorType();

        switch (typeSymbol)
        {
            case IArrayTypeSymbol array:
                return array.ElementType.ContainsErrorType();

            case ByRefTypeSymbol byRef:
                return byRef.ElementType.ContainsErrorType();

            case IPointerTypeSymbol pointer:
                return pointer.PointedAtType.ContainsErrorType();

            case IAddressTypeSymbol address:
                return address.ReferencedType.ContainsErrorType();

            case IUnionTypeSymbol union:
                foreach (var member in union.Types)
                {
                    if (member.ContainsErrorType())
                        return true;
                }

                return false;

            case INamedTypeSymbol named:
                if (!named.TypeArguments.IsDefaultOrEmpty)
                {
                    foreach (var argument in named.TypeArguments)
                    {
                        if (argument.ContainsErrorType())
                            return true;
                    }
                }

                if (named.TypeKind == TypeKind.Delegate &&
                    named.GetDelegateInvokeMethod() is { } invoke)
                {
                    if (invoke.ReturnType.ContainsErrorType())
                        return true;

                    foreach (var parameter in invoke.Parameters)
                    {
                        if (parameter.Type.ContainsErrorType())
                            return true;
                    }
                }

                return false;

            case ITypeParameterSymbol typeParameter:
                if (!typeParameter.ConstraintTypes.IsDefaultOrEmpty)
                {
                    foreach (var constraint in typeParameter.ConstraintTypes)
                    {
                        if (constraint.ContainsErrorType())
                            return true;
                    }
                }

                return false;
        }

        return false;
    }

    public static string ToDisplayStringForTypeMismatchDiagnostic(this ITypeSymbol typeSymbol, SymbolDisplayFormat format)
    {
        var display = FormatType(typeSymbol, format);

        if (display.IndexOf('\'') >= 0 || display.IndexOf('"') >= 0)
            return display;

        return $"'{display}'";
    }

    public static string ToDisplayString(this ISymbol symbol, SymbolDisplayFormat? format = default!)
    {
        format ??= SymbolDisplayFormat.CSharpErrorMessageFormat;

        // Single entry point for types
        if (symbol is ITypeSymbol typeSymbol)
            return FormatType(typeSymbol, format);

        var result = new StringBuilder();

        if (symbol is ILocalSymbol localSymbol)
        {
            var display = FormatNamedSymbol(
                localSymbol.Name,
                localSymbol.Type,
                format.LocalOptions.HasFlag(SymbolDisplayLocalOptions.IncludeType),
                format,
                useNameOption: true);
            result.Append(display);
            return result.ToString();
        }

        if (symbol is ILabelSymbol labelSymbol)
        {
            result.Append(EscapeIdentifierIfNeeded(labelSymbol.Name, format));
            return result.ToString();
        }

        if (symbol is IParameterSymbol parameterSymbol)
        {
            var display = FormatParameter(parameterSymbol, format);
            result.Append(display);
            return result.ToString();
        }

        // Type qualification for non-type symbols (namespaces/types used as containers)
        if (format.TypeQualificationStyle == SymbolDisplayTypeQualificationStyle.NameAndContainingTypesAndNamespaces)
        {
            if (symbol.ContainingNamespace is { } containingNamespace && !containingNamespace.IsGlobalNamespace)
            {
                var ns = GetFullNamespace(symbol, format);
                if (!string.IsNullOrEmpty(ns))
                {
                    result.Append(ns).Append('.');
                }
            }

            if (symbol.ContainingType is not null)
            {
                var type = GetFullType(symbol, format);
                if (!string.IsNullOrEmpty(type))
                {
                    result.Append(type).Append('.');
                }
            }
        }
        else if (format.TypeQualificationStyle == SymbolDisplayTypeQualificationStyle.NameAndContainingTypes)
        {
            if (symbol.ContainingType is not null)
            {
                var type = GetFullType(symbol, format);
                if (!string.IsNullOrEmpty(type))
                {
                    result.Append(type).Append('.');
                }
            }
        }

        // Symbol name
        result.Append(EscapeIdentifierIfNeeded(symbol.Name, format));

        if (symbol is INamedTypeSymbol typeSymbol2)
        {
            if (format.GenericsOptions.HasFlag(SymbolDisplayGenericsOptions.IncludeTypeParameters) &&
                typeSymbol2.TypeParameters is { IsDefaultOrEmpty: false })
            {
                IEnumerable<string> arguments;

                if (!typeSymbol2.TypeArguments.IsDefaultOrEmpty &&
                    typeSymbol2.TypeArguments.Length == typeSymbol2.TypeParameters.Length)
                {
                    arguments = typeSymbol2.TypeArguments
                        .Select(arg => FormatType(arg, format));
                }
                else
                {
                    arguments = typeSymbol2.TypeParameters
                        .Select(p => EscapeIdentifierIfNeeded(p.Name, format));
                }

                result.Append('<');
                result.Append(string.Join(", ", arguments));
                result.Append('>');
            }
        }

        if (symbol is IMethodSymbol methodSymbol)
        {
            if (format.GenericsOptions.HasFlag(SymbolDisplayGenericsOptions.IncludeTypeParameters)
                && (!methodSymbol.TypeParameters.IsDefaultOrEmpty || !methodSymbol.TypeArguments.IsDefaultOrEmpty))
            {

                IEnumerable<string> arguments;

                if (!methodSymbol.TypeArguments.IsDefaultOrEmpty &&
                    methodSymbol.TypeArguments.Length == methodSymbol.TypeParameters.Length)
<<<<<<< HEAD
                {
                    arguments = methodSymbol.TypeArguments.Select(a => FormatType(a, format));
                }
                else
                {
                    arguments = methodSymbol.TypeParameters
                        .Select(p => EscapeIdentifierIfNeeded(p.Name, format));
                }
=======
                {
                    arguments = methodSymbol.TypeArguments.Select(a => FormatType(a, format));
                }
                else
                {
                    arguments = methodSymbol.TypeParameters
                        .Select(p => EscapeIdentifierIfNeeded(p.Name, format));
                }
>>>>>>> f0e2049a

                result.Append('<');
                result.Append(string.Join(", ", arguments));
                result.Append('>');
            }

            if (format.DelegateStyle == SymbolDisplayDelegateStyle.NameAndSignature ||
                format.MemberOptions.HasFlag(SymbolDisplayMemberOptions.IncludeParameters))
            {
                result.Append('(');
                result.Append(string.Join(", ", methodSymbol.Parameters.Select(p => FormatParameter(p, format))));
                result.Append(')');
            }

            if (format.MemberOptions.HasFlag(SymbolDisplayMemberOptions.IncludeType))
            {
                var returnType = methodSymbol.ReturnType;
                if (returnType is not null)
                {
                    var returnDisplay = FormatType(returnType, format);
                    if (!string.IsNullOrEmpty(returnDisplay))
                    {
                        result.Append(" -> ");
                        result.Append(returnDisplay);
                    }
                }
            }
        }
        else if (symbol is IPropertySymbol propertySymbol)
        {
            if (format.MemberOptions.HasFlag(SymbolDisplayMemberOptions.IncludeType))
            {
                var typeDisplay = FormatType(propertySymbol.Type, format);
                result.Append(": ");
                result.Append(typeDisplay);
            }
        }
        else if (symbol is IFieldSymbol fieldSymbol)
        {
            if (format.MemberOptions.HasFlag(SymbolDisplayMemberOptions.IncludeType))
            {
                var typeDisplay = FormatType(fieldSymbol.Type, format);
                result.Append(": ");
                result.Append(typeDisplay);
            }
        }

        // Prefix: accessibility + modifiers
        string? accessibilityPrefix = null;
        if (format.MemberOptions.HasFlag(SymbolDisplayMemberOptions.IncludeAccessibility) &&
            symbol.DeclaredAccessibility is not Accessibility.NotApplicable)
        {
            accessibilityPrefix = symbol.DeclaredAccessibility.ToString().ToLower();
        }

        string? modifiersPrefix = null;
        if (format.MemberOptions.HasFlag(SymbolDisplayMemberOptions.IncludeModifiers))
        {
            modifiersPrefix = GetMemberModifiers(symbol);
        }

        if (!string.IsNullOrEmpty(accessibilityPrefix) || !string.IsNullOrEmpty(modifiersPrefix))
        {
            var prefixBuilder = new StringBuilder();

            if (!string.IsNullOrEmpty(accessibilityPrefix))
            {
                prefixBuilder.Append(accessibilityPrefix);
            }

            if (!string.IsNullOrEmpty(modifiersPrefix))
            {
                if (prefixBuilder.Length > 0)
                    prefixBuilder.Append(' ');

                prefixBuilder.Append(modifiersPrefix);
            }

            if (prefixBuilder.Length > 0)
            {
                prefixBuilder.Append(' ');
                result.Insert(0, prefixBuilder.ToString());
            }
        }

        if (format.MiscellaneousOptions.HasFlag(SymbolDisplayMiscellaneousOptions.EscapeIdentifiers))
        {
            return EscapeIdentifier(result.ToString());
        }

        return result.ToString();
    }

    // =========================
    //  Type formatting helpers
    // =========================

    private static string FormatType(ITypeSymbol typeSymbol, SymbolDisplayFormat format)
    {
        // Unwrap literal pseudo-types
        if (typeSymbol is LiteralTypeSymbol literal)
            return FormatType(literal.UnderlyingType, format);

        // Nullable<T> => T?
        if (typeSymbol is NullableTypeSymbol nullable)
        {
            var underlying = nullable.UnderlyingType;

            // Nullable of function type => (A -> B)?
            if (underlying is INamedTypeSymbol { TypeKind: TypeKind.Delegate } &&
                TryFormatFunctionType(underlying, format, out var funcDisplay))
            {
                return $"({funcDisplay})?";
            }

            var underlyingDisplay = FormatType(underlying, format);
            return underlyingDisplay + "?";
        }

        // Delegate function sugar (synthesized + System.Func/Action)
        if (TryFormatFunctionType(typeSymbol, format, out var functionDisplay))
            return functionDisplay;

        // Type parameter: just the (escaped) name
        if (typeSymbol is ITypeParameterSymbol typeParameter)
            return EscapeIdentifierIfNeeded(typeParameter.Name, format);

        // Arrays
        if (typeSymbol is IArrayTypeSymbol arrayType)
        {
            var elementDisplay = FormatType(arrayType.ElementType, format);

            if (arrayType.Rank == 1)
                return elementDisplay + "[]";

            return elementDisplay + "[" + new string(',', arrayType.Rank - 1) + "]";
        }

        // Pointers
        if (typeSymbol is IPointerTypeSymbol pointerType)
        {
            var pointedAt = FormatType(pointerType.PointedAtType, format);
<<<<<<< HEAD
            return pointedAt + "*";
=======
            return "*" + pointedAt;
        }

        // ByRef
        if (typeSymbol is ByRefTypeSymbol byRefType)
        {
            var addressTo = FormatType(byRefType.ElementType, format);
            return "&" + addressTo;
>>>>>>> f0e2049a
        }

        // Tuples
        if (typeSymbol is ITupleTypeSymbol tupleType)
        {
            var elementTypes = tupleType.TupleElements
                .Select(e =>
                {
                    var t = FormatType(e.Type, format);
                    // Later: include element names if desired
                    return t;
                });

            return "(" + string.Join(", ", elementTypes) + ")";
        }

        // Unions (if you want pipe-style display)
        if (typeSymbol is IUnionTypeSymbol unionType)
        {
            var members = unionType.Types.Select(t => FormatType(t, format));
            return string.Join(" | ", members);
        }

        // Special types => keywords
        if (format.MiscellaneousOptions.HasFlag(SymbolDisplayMiscellaneousOptions.UseSpecialTypes))
        {
            if (typeSymbol.SpecialType == SpecialType.System_Unit)
                return "()";

            var fullName = typeSymbol.ToFullyQualifiedMetadataName();
            if (fullName is not null && s_specialTypeNames.TryGetValue(fullName, out var keyword))
                return keyword;
        }

        // Named types and everything else
        if (typeSymbol is INamedTypeSymbol namedType)
            return FormatNamedType(namedType, format);

        // Fallback: just the name
        return EscapeIdentifierIfNeeded(typeSymbol.Name, format);
    }

    private static string FormatSimpleNamedType(INamedTypeSymbol typeSymbol, SymbolDisplayFormat format)
    {
        var sb = new StringBuilder();

        // Simple name
        sb.Append(EscapeIdentifierIfNeeded(typeSymbol.Name, format));

        // Generic arguments / parameters
        if (format.GenericsOptions.HasFlag(SymbolDisplayGenericsOptions.IncludeTypeParameters) &&
            typeSymbol.Arity > 0)
        {
            IEnumerable<string> arguments;

            if (!typeSymbol.TypeArguments.IsDefaultOrEmpty &&
                typeSymbol.TypeArguments.Length == typeSymbol.TypeParameters.Length)
            {
                // Constructed type: use actual type arguments
                arguments = typeSymbol.TypeArguments.Select(a => FormatType(a, format));
            }
            else
            {
                // Unconstructed type: fall back to parameter names
                arguments = typeSymbol.TypeParameters
                    .Select(p => EscapeIdentifierIfNeeded(p.Name, format));
            }

            sb.Append('<');
            sb.Append(string.Join(", ", arguments));
            sb.Append('>');
        }

        return sb.ToString();
    }

    private static string FormatNamedType(INamedTypeSymbol typeSymbol, SymbolDisplayFormat format)
    {
        var sb = new StringBuilder();

        // Qualification
        if (format.TypeQualificationStyle == SymbolDisplayTypeQualificationStyle.NameAndContainingTypesAndNamespaces)
        {
            if (typeSymbol.ContainingNamespace is { IsGlobalNamespace: false })
            {
                var ns = GetFullNamespace(typeSymbol, format);
                if (!string.IsNullOrEmpty(ns))
                {
                    sb.Append(ns).Append('.');
                }
            }

            if (typeSymbol.ContainingType is not null)
            {
                var containingTypes = GetFullType(typeSymbol, format);
                if (!string.IsNullOrEmpty(containingTypes))
                {
                    sb.Append(containingTypes).Append('.');
                }
            }
        }
        else if (format.TypeQualificationStyle == SymbolDisplayTypeQualificationStyle.NameAndContainingTypes)
        {
            if (typeSymbol.ContainingType is not null)
            {
                var containingTypes = GetFullType(typeSymbol, format);
                if (!string.IsNullOrEmpty(containingTypes))
                {
                    sb.Append(containingTypes).Append('.');
                }
            }
        }

        // Simple name + generic params/args
        sb.Append(FormatSimpleNamedType(typeSymbol, format));

        return sb.ToString();
    }

    // =========================
    //  Function type helpers
    // =========================

    private static bool TryFormatFunctionType(ITypeSymbol typeSymbol, SymbolDisplayFormat format, out string display)
    {
        if (typeSymbol is INamedTypeSymbol named && named.TypeKind == TypeKind.Delegate)
        {
            if (named is SynthesizedDelegateTypeSymbol synthesized)
            {
                display = FormatFunctionSignature(
                    synthesized.ParameterTypes,
                    synthesized.ParameterRefKinds,
                    synthesized.ReturnType,
                    format);
                return true;
            }

            if (IsSystemFuncOrAction(named))
            {
                var invoke = named.GetDelegateInvokeMethod();
                if (invoke is null)
                {
                    display = null!;
                    return false;
                }

                var parameterTypes = invoke.Parameters.Select(p => p.Type).ToImmutableArray();
                var refKinds = invoke.Parameters.Select(p => p.RefKind).ToImmutableArray();

                display = FormatFunctionSignature(parameterTypes, refKinds, invoke.ReturnType, format);
                return true;
            }
        }

        display = null!;
        return false;
    }

    private static string FormatFunctionSignature(
        ImmutableArray<ITypeSymbol> parameterTypes,
        ImmutableArray<RefKind> refKinds,
        ITypeSymbol returnType,
        SymbolDisplayFormat format)
    {
        var parameterDisplays = ImmutableArray.CreateBuilder<string>(parameterTypes.IsDefault ? 0 : parameterTypes.Length);

        if (!parameterTypes.IsDefaultOrEmpty)
        {
            for (var i = 0; i < parameterTypes.Length; i++)
            {
                var parameterType = parameterTypes[i];
                var refKind = !refKinds.IsDefaultOrEmpty && i < refKinds.Length
                    ? refKinds[i]
                    : RefKind.None;

                parameterDisplays.Add(FormatFunctionParameter(parameterType, refKind, format));
            }
        }

        string parameterText = parameterDisplays.Count switch
        {
            0 => "()",
            1 when parameterTypes[0] is not ITupleTypeSymbol and not UnitTypeSymbol => parameterDisplays[0],
            _ => $"({string.Join(", ", parameterDisplays)})"
        };

        var returnDisplay = FormatType(returnType, format);

        if (returnType.TypeKind == TypeKind.Delegate)
        {
            returnDisplay = $"({returnDisplay})";
        }

        return $"{parameterText} -> {returnDisplay}";
    }

    private static string FormatFunctionParameter(ITypeSymbol type, RefKind refKind, SymbolDisplayFormat format)
    {
        var typeDisplay = FormatType(type, format);

        return refKind switch
        {
            RefKind.In => $"in {typeDisplay}",
            RefKind.Ref => $"ref {typeDisplay}",
            RefKind.Out => $"out {typeDisplay}",
            RefKind.RefReadOnly => $"ref readonly {typeDisplay}",
            _ => typeDisplay
        };
    }

    private static bool IsSystemFuncOrAction(INamedTypeSymbol named)
    {
        if (named.Name is not ("Func" or "Action"))
            return false;

        var ns = named.ContainingNamespace;
        if (ns is null || ns.IsGlobalNamespace)
            return false;

        return ns.Name == "System" && (ns.ContainingNamespace is null || ns.ContainingNamespace.IsGlobalNamespace);
    }

    // =========================
    //  Misc helpers
    // =========================

    private static SymbolDisplayFormat WithoutTypeAccessibility(SymbolDisplayFormat format)
    {
        return format.WithMemberOptions(format.MemberOptions & ~SymbolDisplayMemberOptions.IncludeAccessibility);
    }

    private static string EscapeIdentifierIfNeeded(string identifier, SymbolDisplayFormat format)
    {
        if (string.IsNullOrEmpty(identifier))
        {
            return identifier;
        }

        var result = identifier;

        if (format.MiscellaneousOptions.HasFlag(SymbolDisplayMiscellaneousOptions.EscapeKeywordIdentifiers) &&
            SyntaxFacts.TryParseKeyword(identifier, out _))
        {
            result = "@" + result;
        }

        if (format.MiscellaneousOptions.HasFlag(SymbolDisplayMiscellaneousOptions.EscapeIdentifiers))
        {
            result = EscapeIdentifier(result);
        }

        return result;
    }

    private static string FormatParameter(IParameterSymbol parameter, SymbolDisplayFormat format)
    {
        var includeType = format.ParameterOptions.HasFlag(SymbolDisplayParameterOptions.IncludeType);
        var includeName = format.ParameterOptions.HasFlag(SymbolDisplayParameterOptions.IncludeName);

<<<<<<< HEAD
        return FormatNamedSymbol(parameter.Name, parameter.Type, includeType, format, includeName);
=======
        // Core "type name" (or just type / just name depending on options)
        var core = FormatNamedSymbol(parameter.Name, parameter.Type, includeType, format, includeName);

        if (parameter.IsParams)
        {
            core = ".." + core;
        }

        // Optionally prepend modifiers (var / .. etc.) when requested
        if (format.MemberOptions.HasFlag(SymbolDisplayMemberOptions.IncludeModifiers))
        {
            var modifiers = GetMemberModifiers(parameter);
            if (!string.IsNullOrEmpty(modifiers))
                return modifiers + " " + core;
        }

        return core;
>>>>>>> f0e2049a
    }

    private static string EscapeIdentifier(string identifier)
    {
        // Could HTML-escape here if needed
        return identifier;
    }

    private static string FormatNamedSymbol(
        string name,
        ITypeSymbol type,
        bool includeType,
        SymbolDisplayFormat format,
        bool useNameOption)
    {
        var sb = new StringBuilder();

        if (useNameOption)
        {
            sb.Append(EscapeIdentifierIfNeeded(name, format));

            if (includeType)
            {
                sb.Append(": ");
                var typeFormat = WithoutTypeAccessibility(format);
                var typeDisplay = FormatType(type, typeFormat);
                sb.Append(typeDisplay);
            }

            return sb.ToString();
        }

        if (includeType)
        {
            var typeFormat = WithoutTypeAccessibility(format);
            var typeDisplay = FormatType(type, typeFormat);
            sb.Append(typeDisplay);
        }

        return sb.ToString();
    }

    private static string GetFullNamespace(ISymbol symbol, SymbolDisplayFormat format)
    {
        var namespaces = new List<string>();
        var currentNamespace = symbol.ContainingNamespace;

        while (currentNamespace is not null && !currentNamespace.IsGlobalNamespace)
        {
            namespaces.Insert(0, EscapeIdentifierIfNeeded(currentNamespace.Name, format));
            currentNamespace = currentNamespace.ContainingNamespace;
        }

        return string.Join(".", namespaces);
    }

    private static string GetFullType(ISymbol symbol, SymbolDisplayFormat format)
    {
        var types = new List<string>();
        var currentType = symbol.ContainingType;

        while (currentType is not null)
        {
            if (currentType is INamedTypeSymbol named)
            {
                // Include generic type parameters/arguments for each containing type
                types.Insert(0, FormatSimpleNamedType(named, format));
            }
            else
            {
                // Fallback: just the name
                types.Insert(0, EscapeIdentifierIfNeeded(currentType.Name, format));
            }

            currentType = currentType.ContainingType;
        }

        return string.Join(".", types);
    }

    private static string GetMemberModifiers(ISymbol symbol)
    {
        var parts = new List<string>();

        switch (symbol)
        {
            case IParameterSymbol @param:
<<<<<<< HEAD
                if (param.IsMutable)
                {
                    parts.Add("var");
                }
                else if (param.IsParams)
                {
                    parts.Add("..");
=======
                if (param.RefKind == RefKind.Out)
                {
                    parts.Add("out");
                }
                if (param.IsMutable)
                {
                    parts.Add("var");
>>>>>>> f0e2049a
                }
                break;

            case IFieldSymbol field:
                /* if (field.IsConst)
                {
                    parts.Add("const");
                }
                else
                { */
                if (field.IsStatic)
                    parts.Add("static");

                /*
                if (field.IsReadOnly)
                    parts.Add("readonly");

                if (field.IsVolatile)
                    parts.Add("volatile");
                */
                //}

                break;

            case IMethodSymbol method:
                // Local functions will also show these correctly.
                if (method.IsStatic)
                    parts.Add("static");

                if (method.IsAbstract)
                    parts.Add("abstract");

                // C#-style: sealed override
                if (method.IsSealed && method.IsOverride)
                    parts.Add("sealed");

                if (method.IsVirtual)
                    parts.Add("virtual");

                if (method.IsOverride)
                    parts.Add("override");

                if (method.IsAsync)
                    parts.Add("async");

                //if (method.IsPartialDefinition || method.IsPartialImplementation)
                //    parts.Add("partial");

                break;

            case IPropertySymbol property:
                if (property.IsStatic)
                    parts.Add("static");

                /*
                if (property.IsAbstract)
                    parts.Add("abstract");

                if (property.IsSealed && property.IsOverride)
                    parts.Add("sealed");

                if (property.IsVirtual)
                    parts.Add("virtual");

                if (property.IsOverride)
                    parts.Add("override");

                // If Raven has required / readonly properties:
                if (property.IsRequired)
                    parts.Add("required");

                if (property.IsReadOnly)
                    parts.Add("readonly");
                */

                break;

            /*
            case IEventSymbol @event:
                if (@event.IsStatic)
                    parts.Add("static");

                if (@event.IsAbstract)
                    parts.Add("abstract");

                if (@event.IsSealed && @event.IsOverride)
                    parts.Add("sealed");

                if (@event.IsVirtual)
                    parts.Add("virtual");

                if (@event.IsOverride)
                    parts.Add("override");

                break;
            */

            case INamedTypeSymbol type:
                // Class / struct / interface / delegate modifiers
                switch (type.TypeKind)
                {
                    case TypeKind.Class:
                    case TypeKind.Struct:
                    case TypeKind.Interface:
                    case TypeKind.Delegate:
                        if (type.IsStatic)
                        {
                            parts.Add("static");
                        }
                        else
                        {
                            if (type.IsAbstract)
                                parts.Add("abstract");

                            if (!type.IsSealed)
                                parts.Add("open");
                        }

                        break;
                }

                break;
        }

        return string.Join(" ", parts);
    }

    public static IMethodSymbol? GetDelegateInvokeMethod(this INamedTypeSymbol typeSymbol)
    {
        if (typeSymbol.TypeKind != TypeKind.Delegate)
            return null;

        return typeSymbol
            .GetMembers("Invoke")
            .OfType<IMethodSymbol>()
            .FirstOrDefault();
    }
}<|MERGE_RESOLUTION|>--- conflicted
+++ resolved
@@ -255,7 +255,6 @@
 
                 if (!methodSymbol.TypeArguments.IsDefaultOrEmpty &&
                     methodSymbol.TypeArguments.Length == methodSymbol.TypeParameters.Length)
-<<<<<<< HEAD
                 {
                     arguments = methodSymbol.TypeArguments.Select(a => FormatType(a, format));
                 }
@@ -264,16 +263,6 @@
                     arguments = methodSymbol.TypeParameters
                         .Select(p => EscapeIdentifierIfNeeded(p.Name, format));
                 }
-=======
-                {
-                    arguments = methodSymbol.TypeArguments.Select(a => FormatType(a, format));
-                }
-                else
-                {
-                    arguments = methodSymbol.TypeParameters
-                        .Select(p => EscapeIdentifierIfNeeded(p.Name, format));
-                }
->>>>>>> f0e2049a
 
                 result.Append('<');
                 result.Append(string.Join(", ", arguments));
@@ -416,9 +405,6 @@
         if (typeSymbol is IPointerTypeSymbol pointerType)
         {
             var pointedAt = FormatType(pointerType.PointedAtType, format);
-<<<<<<< HEAD
-            return pointedAt + "*";
-=======
             return "*" + pointedAt;
         }
 
@@ -427,7 +413,6 @@
         {
             var addressTo = FormatType(byRefType.ElementType, format);
             return "&" + addressTo;
->>>>>>> f0e2049a
         }
 
         // Tuples
@@ -687,9 +672,6 @@
         var includeType = format.ParameterOptions.HasFlag(SymbolDisplayParameterOptions.IncludeType);
         var includeName = format.ParameterOptions.HasFlag(SymbolDisplayParameterOptions.IncludeName);
 
-<<<<<<< HEAD
-        return FormatNamedSymbol(parameter.Name, parameter.Type, includeType, format, includeName);
-=======
         // Core "type name" (or just type / just name depending on options)
         var core = FormatNamedSymbol(parameter.Name, parameter.Type, includeType, format, includeName);
 
@@ -707,7 +689,6 @@
         }
 
         return core;
->>>>>>> f0e2049a
     }
 
     private static string EscapeIdentifier(string identifier)
@@ -795,23 +776,13 @@
         switch (symbol)
         {
             case IParameterSymbol @param:
-<<<<<<< HEAD
+                if (param.RefKind == RefKind.Out)
+                {
+                    parts.Add("out");
+                }
                 if (param.IsMutable)
                 {
                     parts.Add("var");
-                }
-                else if (param.IsParams)
-                {
-                    parts.Add("..");
-=======
-                if (param.RefKind == RefKind.Out)
-                {
-                    parts.Add("out");
-                }
-                if (param.IsMutable)
-                {
-                    parts.Add("var");
->>>>>>> f0e2049a
                 }
                 break;
 
