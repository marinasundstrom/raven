--- conflicted
+++ resolved
@@ -10,9 +10,6 @@
     }
 
     public ITypeSymbol OperandType { get; }
-<<<<<<< HEAD
-=======
 
->>>>>>> d7c2689a
     public ITypeSymbol SystemType { get; }
 }