using System.Collections.Immutable;
using System.Linq.Expressions;

namespace Raven.CodeAnalysis;

abstract partial class BoundTreeRewriter : BoundTreeVisitor<BoundNode?>
{
    public override BoundNode? Visit(BoundNode? node)
    {
        return node?.Accept(this);
    }

    public virtual IEnumerable<T> VisitList<T>(IEnumerable<T> nodes)
        where T : BoundNode
    {
        foreach (var node in nodes)
            yield return (T)node.Accept(this)!;
    }

    public virtual ImmutableArray<T> VisitSymbolList<T>(IEnumerable<ISymbol?> symbols)
        where T : ISymbol
    {
        var builder = ImmutableArray.CreateBuilder<T>();

        foreach (var symbol in symbols)
        {
            if (symbol is null)
            {
                builder.Add((T)symbol!);
                continue;
            }

            builder.Add((T)VisitSymbol(symbol)!);
        }

        return builder.MoveToImmutable();
    }

    public virtual BoundStatement VisitStatement(BoundStatement statement)
    {
        return statement switch
        {
            BoundReturnStatement ret => (BoundStatement)VisitReturnStatement(ret)!,
            BoundExpressionStatement expr => (BoundStatement)VisitExpressionStatement(expr)!,
            BoundLocalDeclarationStatement localDecl => (BoundStatement)VisitLocalDeclarationStatement(localDecl)!,
            BoundFunctionStatement func => (BoundStatement)VisitFunctionStatement(func)!,
            BoundIfStatement ifStmt => (BoundStatement)VisitIfStatement(ifStmt)!,
            BoundTryStatement tryStmt => (BoundStatement)VisitTryStatement(tryStmt)!,
            BoundWhileStatement whileStmt => (BoundStatement)VisitWhileStatement(whileStmt)!,
            BoundForStatement forStmt => (BoundStatement)VisitForStatement(forStmt)!,
            BoundBlockStatement blockStmt => (BoundStatement)VisitBlockStatement(blockStmt)!,
            BoundAssignmentStatement assignmentStmt => (BoundStatement)VisitAssignmentStatement(assignmentStmt)!,
            _ => statement,
        };
    }

    public virtual BoundExpression? VisitExpression(BoundExpression? node)
    {
        if (node is null)
            return null;

        return node switch
        {
            BoundLiteralExpression lit => (BoundExpression)VisitLiteralExpression(lit)!,
            BoundLocalAccess local => (BoundExpression)VisitLocalAccess(local)!,
            BoundParameterAccess par => (BoundExpression)VisitParameterAccess(par)!,
            BoundBinaryExpression bin => (BoundExpression)VisitBinaryExpression(bin)!,
            BoundInvocationExpression call => (BoundExpression)VisitInvocationExpression(call)!,
            BoundObjectCreationExpression objectCreation => (BoundExpression)VisitObjectCreationExpression(objectCreation)!,
            BoundLambdaExpression lambda => (BoundExpression)VisitLambdaExpression(lambda)!,
            BoundBlockExpression block => (BoundExpression)VisitBlockExpression(block)!,
            BoundAssignmentExpression assignment => (BoundExpression)VisitAssignmentExpression(assignment)!,
            BoundCastExpression cast => (BoundExpression)VisitCastExpression(cast)!,
            BoundAsExpression asExpr => (BoundExpression)VisitAsExpression(asExpr)!,
            BoundDelegateCreationExpression delegateCreation => (BoundExpression)VisitDelegateCreationExpression(delegateCreation)!,
            BoundMethodGroupExpression methodGroup => (BoundExpression)VisitMethodGroupExpression(methodGroup)!,
            BoundTypeOfExpression typeOfExpression => (BoundExpression)VisitTypeOfExpression(typeOfExpression)!,
            _ => throw new NotImplementedException($"Unhandled expression: {node.GetType().Name}"),
        };
    }

    public virtual BoundNode? VisitAssignmentExpression(BoundAssignmentExpression node) => node;

    public virtual INamespaceSymbol VisitNamespace(INamespaceSymbol @namespace)
    {
        return @namespace;
    }

    public virtual ISymbol? VisitSymbol(ISymbol? symbol)
    {
        return symbol switch
        {
            null => null,
            INamespaceSymbol ns => VisitNamespace(ns),
            ITypeSymbol type => VisitType(type),
            IMethodSymbol method => VisitMethod(method),
            IParameterSymbol parameter => VisitParameter(parameter),
            IPropertySymbol prop => VisitProperty(prop),
            IFieldSymbol field => VisitField(field),
            ILocalSymbol local => VisitLocal(local),
            _ => throw new Exception($"Unhandled symbol type: {symbol.GetType()}")
        };
    }

    public virtual ITypeSymbol VisitType(ITypeSymbol type)
    {
        return type;
    }

    public virtual IMethodSymbol VisitMethod(IMethodSymbol method)
    {
        return method;
    }

    public virtual IParameterSymbol VisitParameter(IParameterSymbol param)
    {
        return param;
    }

    public virtual IPropertySymbol VisitProperty(IPropertySymbol property)
    {
        return property;
    }

    public virtual IFieldSymbol VisitField(IFieldSymbol field)
    {
        return field;
    }

    public virtual ILocalSymbol VisitLocal(ILocalSymbol local)
    {
        return local;
    }

    public virtual BoundNode VisitPattern(BoundPattern pattern)
    {
        return pattern.Accept(this);
    }

    public virtual BoundNode VisitDesignator(BoundDesignator designator)
    {
        return designator.Accept(this);
    }
<<<<<<< HEAD
=======

>>>>>>> d7c2689a
}<|MERGE_RESOLUTION|>--- conflicted
+++ resolved
@@ -141,8 +141,5 @@
     {
         return designator.Accept(this);
     }
-<<<<<<< HEAD
-=======
 
->>>>>>> d7c2689a
 }