--- conflicted
+++ resolved
@@ -1,82 +1,30 @@
-<<<<<<< HEAD
-using System;
-using Raven.CodeAnalysis.Syntax;
-using Raven.CodeAnalysis.Text;
-
-using static Raven.CodeAnalysis.DocumentInfo;
-
-namespace Raven.CodeAnalysis;
-
-/// <summary>
-/// State object for a <see cref="Document"/>.  Tracks the underlying text and
-/// parse options and provides helpers to produce updated states.
-/// </summary>
-sealed class DocumentState : TextDocumentState
-{
-    public ParseOptions ParseOptions { get; }
-
-    public DocumentState(DocumentAttributes attribute, ITextAndVersionSource textSource, ParseOptions parseOptions)
-        : base(attribute, textSource)
-    {
-        ParseOptions = parseOptions;
-    }
-
-    public DocumentState WithText(SourceText newText)
-    {
-        if (newText == null) throw new ArgumentNullException(nameof(newText));
-        var newAttributes = Attributes.WithText(newText);
-        return new DocumentState(newAttributes, TextAndVersionSource, ParseOptions);
-    }
-}
-=======
-using System.Threading;
-using System.Threading.Tasks;
-using Raven.CodeAnalysis.Text;
-
-namespace Raven.CodeAnalysis;
-
-internal class TextDocumentState
-{
-    protected DocumentInfo Info { get; }
-    private readonly ITextAndVersionSource _textSource;
-
-    public TextDocumentState(DocumentInfo info, VersionStamp version)
-    {
-        Info = info;
-        Version = version;
-        _textSource = new TextAndVersionSource(ct => info.TextLoader.LoadTextAndVersionAsync(info.Id, ct));
-    }
-
-    public DocumentId Id => Info.Id;
-    public string Name => Info.Name;
-    public VersionStamp Version { get; }
-
-    public virtual async Task<SourceText> GetTextAsync(CancellationToken cancellationToken = default)
-        => (await _textSource.GetValueAsync(cancellationToken).ConfigureAwait(false)).Text;
-
-    protected virtual TextDocumentState With(DocumentInfo info, VersionStamp version)
-        => new TextDocumentState(info, version);
-
-    public virtual TextDocumentState WithText(SourceText text)
-        => With(Info.WithText(text), Version.GetNewerVersion());
-
-    public virtual TextDocumentState WithName(string name)
-        => With(Info.WithName(name), Version);
-}
-
-internal sealed class DocumentState : TextDocumentState
-{
-    public DocumentState(DocumentInfo info, VersionStamp version) : base(info, version) { }
-
-    protected override TextDocumentState With(DocumentInfo info, VersionStamp version)
-        => new DocumentState(info, version);
-
-    public new DocumentState WithText(SourceText text)
-        => (DocumentState)base.WithText(text);
-
-    public new DocumentState WithName(string name)
-        => (DocumentState)base.WithName(name);
-
-    internal new DocumentInfo Info => base.Info;
-}
->>>>>>> bfb86741
+using System;
+
+using Raven.CodeAnalysis.Syntax;
+using Raven.CodeAnalysis.Text;
+
+using static Raven.CodeAnalysis.DocumentInfo;
+
+namespace Raven.CodeAnalysis;
+
+/// <summary>
+/// State object for a <see cref="Document"/>.  Tracks the underlying text and
+/// parse options and provides helpers to produce updated states.
+/// </summary>
+sealed class DocumentState : TextDocumentState
+{
+    public ParseOptions ParseOptions { get; }
+
+    public DocumentState(DocumentAttributes attribute, ITextAndVersionSource textSource, ParseOptions parseOptions)
+        : base(attribute, textSource)
+    {
+        ParseOptions = parseOptions;
+    }
+
+    public DocumentState WithText(SourceText newText)
+    {
+        if (newText == null) throw new ArgumentNullException(nameof(newText));
+        var newAttributes = Attributes.WithText(newText);
+        return new DocumentState(newAttributes, TextAndVersionSource, ParseOptions);
+    }
+}