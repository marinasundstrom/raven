--- conflicted
+++ resolved
@@ -1,69 +1,37 @@
-<<<<<<< HEAD
-using System.Threading;
-using System.Threading.Tasks;
-using Raven.CodeAnalysis.Syntax;
-using Raven.CodeAnalysis.Text;
-
-using static Raven.CodeAnalysis.DocumentInfo;
-
-namespace Raven.CodeAnalysis;
-
-sealed class DocumentState : TextDocumentState
-{
-    private readonly ParseOptions _parseOptions;
-    private SyntaxTree? _syntaxTree;
-
-    public DocumentState(DocumentAttributes attributes, ITextAndVersionSource textSource, ParseOptions parseOptions)
-        : base(attributes, textSource)
-    {
-        _parseOptions = parseOptions;
-    }
-
-    public async Task<SyntaxTree> GetSyntaxTreeAsync(CancellationToken cancellationToken = default)
-    {
-        if (_syntaxTree is not null)
-            return _syntaxTree;
-
-        var text = await GetTextAsync(cancellationToken);
-        _syntaxTree = SyntaxFactory.ParseSyntaxTree(text, _parseOptions);
-        return _syntaxTree;
-    }
-
-    public DocumentState WithText(SourceText newText)
-    {
-        var newAttributes = Attributes.WithText(newText);
-        return new DocumentState(newAttributes, TextAndVersionSource, _parseOptions);
-    }
-}
-=======
-using System;
-
-using Raven.CodeAnalysis.Syntax;
-using Raven.CodeAnalysis.Text;
-
-using static Raven.CodeAnalysis.DocumentInfo;
-
-namespace Raven.CodeAnalysis;
-
-/// <summary>
-/// State object for a <see cref="Document"/>.  Tracks the underlying text and
-/// parse options and provides helpers to produce updated states.
-/// </summary>
-sealed class DocumentState : TextDocumentState
-{
-    public ParseOptions ParseOptions { get; }
-
-    public DocumentState(DocumentAttributes attribute, ITextAndVersionSource textSource, ParseOptions parseOptions)
-        : base(attribute, textSource)
-    {
-        ParseOptions = parseOptions;
-    }
-
-    public DocumentState WithText(SourceText newText)
-    {
-        if (newText == null) throw new ArgumentNullException(nameof(newText));
-        var newAttributes = Attributes.WithText(newText);
-        return new DocumentState(newAttributes, TextAndVersionSource, ParseOptions);
-    }
-}
->>>>>>> 166d9fa3
+using System.Threading;
+using System.Threading.Tasks;
+
+using Raven.CodeAnalysis.Syntax;
+using Raven.CodeAnalysis.Text;
+
+using static Raven.CodeAnalysis.DocumentInfo;
+
+namespace Raven.CodeAnalysis;
+
+sealed class DocumentState : TextDocumentState
+{
+    private readonly ParseOptions _parseOptions;
+    private SyntaxTree? _syntaxTree;
+
+    public DocumentState(DocumentAttributes attributes, ITextAndVersionSource textSource, ParseOptions parseOptions)
+        : base(attributes, textSource)
+    {
+        _parseOptions = parseOptions;
+    }
+
+    public async Task<SyntaxTree> GetSyntaxTreeAsync(CancellationToken cancellationToken = default)
+    {
+        if (_syntaxTree is not null)
+            return _syntaxTree;
+
+        var text = await GetTextAsync(cancellationToken);
+        _syntaxTree = SyntaxFactory.ParseSyntaxTree(text, _parseOptions);
+        return _syntaxTree;
+    }
+
+    public DocumentState WithText(SourceText newText)
+    {
+        var newAttributes = Attributes.WithText(newText);
+        return new DocumentState(newAttributes, TextAndVersionSource, _parseOptions);
+    }
+}