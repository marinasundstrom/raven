using System.Collections.Immutable;
using System.Linq;

<<<<<<< HEAD
using static Raven.CodeAnalysis.SolutionInfo;

namespace Raven.CodeAnalysis;

/// <summary>
/// Immutable state representation of a <see cref="Solution"/>.  It tracks all
/// project states and remembers the kind of change that produced the state so
/// callers can react appropriately.
/// </summary>
sealed class SolutionState
{
    internal SolutionAttributes SolutionAttributes { get; }

    public SolutionId Id => SolutionAttributes.Id;
    public string FilePath => SolutionAttributes.FilePath;
    public VersionStamp Version => SolutionAttributes.Version;

    public WorkspaceChangeKind ChangeKind { get; }
    public ProjectId? ProjectId { get; }
    public DocumentId? DocumentId { get; }

    public IReadOnlyList<ProjectId> ProjectIds { get; }
    public IImmutableDictionary<ProjectId, ProjectState> ProjectStates { get; }

    public SolutionState(SolutionAttributes attributes,
                         IReadOnlyList<ProjectId> projectIds,
                         IImmutableDictionary<ProjectId, ProjectState> projectStates,
                         WorkspaceChangeKind changeKind = WorkspaceChangeKind.SolutionChanged,
                         ProjectId? projectId = null,
                         DocumentId? documentId = null)
    {
        SolutionAttributes = attributes;
        ProjectIds = projectIds;
        ProjectStates = projectStates;
        ChangeKind = changeKind;
        ProjectId = projectId;
        DocumentId = documentId;
    }

    public ProjectState? GetProjectState(ProjectId projectId)
        => ProjectStates.TryGetValue(projectId, out var state) ? state : null;

    public bool ContainsProject(ProjectId projectId)
        => ProjectStates.ContainsKey(projectId);

    public SolutionState AddProject(ProjectInfo projectInfo)
    {
        var projectState = CreateProjectState(projectInfo);
        var ids = ProjectIds.Concat(new[] { projectInfo.Id }).ToList();
        var states = ProjectStates.Add(projectInfo.Id, projectState);
        var newAttributes = SolutionAttributes with { Version = Version.GetNewerVersion() };
        return new SolutionState(newAttributes, ids, states,
                                 WorkspaceChangeKind.ProjectAdded, projectInfo.Id, null);
    }

    public SolutionState RemoveProject(ProjectId projectId)
    {
        var ids = ProjectIds.Where(id => id != projectId).ToList();
        var states = ProjectStates.Remove(projectId);
        var newAttributes = SolutionAttributes with { Version = Version.GetNewerVersion() };
        return new SolutionState(newAttributes, ids, states,
                                 WorkspaceChangeKind.ProjectRemoved, projectId, null);
    }

    public SolutionState AddDocument(ProjectId projectId, DocumentInfo documentInfo)
    {
        var projectState = ProjectStates[projectId];
        var documentState = CreateDocumentState(documentInfo);
        var newDocStates = new TextDocumentStates<DocumentState>(
            projectState.DocumentStates.States.Values.Append(documentState).ToImmutableList());
        var newProjectInfo = projectState.ProjectInfo.WithDocuments(
            projectState.ProjectInfo.Documents.Concat(new[] { documentInfo }));
        var newProjectState = new ProjectState(newProjectInfo, newDocStates);
        var states = ProjectStates.SetItem(projectId, newProjectState);
        var newAttributes = SolutionAttributes with { Version = Version.GetNewerVersion() };
        return new SolutionState(newAttributes, ProjectIds, states,
                                 WorkspaceChangeKind.DocumentAdded, projectId, documentInfo.Id);
    }

    public DocumentState? GetDocumentState(DocumentId id)
    {
        if (ProjectStates.TryGetValue(id.ProjectId, out var project) &&
            project.DocumentStates.States.TryGetValue(id, out var doc))
            return doc;
        return null;
    }

    private static ProjectState CreateProjectState(ProjectInfo pi)
    {
        return new ProjectState(pi, CreateDocumentStates(pi));
    }

    private static TextDocumentStates<DocumentState> CreateDocumentStates(ProjectInfo pi)
    {
        var docs = pi.Documents.Select(CreateDocumentState).ToImmutableList();
        return new TextDocumentStates<DocumentState>(docs);
    }

    private static DocumentState CreateDocumentState(DocumentInfo di)
    {
        var textSource = new TextAndVersionSource();
        return new DocumentState(di.Attributes, textSource, new ParseOptions());
    }
}
=======
namespace Raven.CodeAnalysis;

internal sealed class SolutionState
{
    internal SolutionInfo Info { get; }
    internal ImmutableDictionary<ProjectId, ProjectState> Projects { get; }
    internal ImmutableDictionary<DocumentId, DocumentState> Documents { get; }
    internal WorkspaceChangeKind ChangeKind { get; }
    internal ProjectId? LastProjectId { get; }
    internal DocumentId? LastDocumentId { get; }

    private SolutionState(
        SolutionInfo info,
        ImmutableDictionary<ProjectId, ProjectState> projects,
        ImmutableDictionary<DocumentId, DocumentState> documents,
        WorkspaceChangeKind changeKind,
        ProjectId? lastProjectId,
        DocumentId? lastDocumentId)
    {
        Info = info;
        Projects = projects;
        Documents = documents;
        ChangeKind = changeKind;
        LastProjectId = lastProjectId;
        LastDocumentId = lastDocumentId;
    }

    internal SolutionState(SolutionInfo info)
        : this(info,
               ImmutableDictionary<ProjectId, ProjectState>.Empty,
               ImmutableDictionary<DocumentId, DocumentState>.Empty,
               WorkspaceChangeKind.SolutionAdded,
               null,
               null)
    { }

    private SolutionState With(
        ImmutableDictionary<ProjectId, ProjectState> projects,
        ImmutableDictionary<DocumentId, DocumentState> documents,
        WorkspaceChangeKind kind,
        ProjectId? projectId,
        DocumentId? documentId)
    {
        var newInfo = new SolutionInfo(
            new SolutionInfo.SolutionAttributes(Info.Id, Info.FilePath, Info.Version.GetNewerVersion()),
            projects.Values.Select(p => p.Info));
        return new SolutionState(newInfo, projects, documents, kind, projectId, documentId);
    }

    internal SolutionState AddProject(ProjectState project)
    {
        var newProjects = Projects.Add(project.Info.Id, project);
        return With(newProjects, Documents, WorkspaceChangeKind.ProjectAdded, project.Info.Id, null);
    }

    internal SolutionState AddDocument(DocumentState document)
    {
        var project = Projects[document.Id.ProjectId];
        var newProject = project.AddDocument(document);
        var newProjects = Projects.SetItem(project.Info.Id, newProject);
        var newDocs = Documents.Add(document.Id, document);
        return With(newProjects, newDocs, WorkspaceChangeKind.DocumentAdded, project.Info.Id, document.Id);
    }

    internal SolutionState UpdateDocument(DocumentState document)
    {
        var project = Projects[document.Id.ProjectId];
        var newProject = project.UpdateDocument(document);
        var newProjects = Projects.SetItem(project.Info.Id, newProject);
        var newDocs = Documents.SetItem(document.Id, document);
        return With(newProjects, newDocs, WorkspaceChangeKind.DocumentChanged, project.Info.Id, document.Id);
    }
}
>>>>>>> bfb86741
<|MERGE_RESOLUTION|>--- conflicted
+++ resolved
@@ -1,183 +1,107 @@
-using System.Collections.Immutable;
-using System.Linq;
-
-<<<<<<< HEAD
-using static Raven.CodeAnalysis.SolutionInfo;
-
-namespace Raven.CodeAnalysis;
-
-/// <summary>
-/// Immutable state representation of a <see cref="Solution"/>.  It tracks all
-/// project states and remembers the kind of change that produced the state so
-/// callers can react appropriately.
-/// </summary>
-sealed class SolutionState
-{
-    internal SolutionAttributes SolutionAttributes { get; }
-
-    public SolutionId Id => SolutionAttributes.Id;
-    public string FilePath => SolutionAttributes.FilePath;
-    public VersionStamp Version => SolutionAttributes.Version;
-
-    public WorkspaceChangeKind ChangeKind { get; }
-    public ProjectId? ProjectId { get; }
-    public DocumentId? DocumentId { get; }
-
-    public IReadOnlyList<ProjectId> ProjectIds { get; }
-    public IImmutableDictionary<ProjectId, ProjectState> ProjectStates { get; }
-
-    public SolutionState(SolutionAttributes attributes,
-                         IReadOnlyList<ProjectId> projectIds,
-                         IImmutableDictionary<ProjectId, ProjectState> projectStates,
-                         WorkspaceChangeKind changeKind = WorkspaceChangeKind.SolutionChanged,
-                         ProjectId? projectId = null,
-                         DocumentId? documentId = null)
-    {
-        SolutionAttributes = attributes;
-        ProjectIds = projectIds;
-        ProjectStates = projectStates;
-        ChangeKind = changeKind;
-        ProjectId = projectId;
-        DocumentId = documentId;
-    }
-
-    public ProjectState? GetProjectState(ProjectId projectId)
-        => ProjectStates.TryGetValue(projectId, out var state) ? state : null;
-
-    public bool ContainsProject(ProjectId projectId)
-        => ProjectStates.ContainsKey(projectId);
-
-    public SolutionState AddProject(ProjectInfo projectInfo)
-    {
-        var projectState = CreateProjectState(projectInfo);
-        var ids = ProjectIds.Concat(new[] { projectInfo.Id }).ToList();
-        var states = ProjectStates.Add(projectInfo.Id, projectState);
-        var newAttributes = SolutionAttributes with { Version = Version.GetNewerVersion() };
-        return new SolutionState(newAttributes, ids, states,
-                                 WorkspaceChangeKind.ProjectAdded, projectInfo.Id, null);
-    }
-
-    public SolutionState RemoveProject(ProjectId projectId)
-    {
-        var ids = ProjectIds.Where(id => id != projectId).ToList();
-        var states = ProjectStates.Remove(projectId);
-        var newAttributes = SolutionAttributes with { Version = Version.GetNewerVersion() };
-        return new SolutionState(newAttributes, ids, states,
-                                 WorkspaceChangeKind.ProjectRemoved, projectId, null);
-    }
-
-    public SolutionState AddDocument(ProjectId projectId, DocumentInfo documentInfo)
-    {
-        var projectState = ProjectStates[projectId];
-        var documentState = CreateDocumentState(documentInfo);
-        var newDocStates = new TextDocumentStates<DocumentState>(
-            projectState.DocumentStates.States.Values.Append(documentState).ToImmutableList());
-        var newProjectInfo = projectState.ProjectInfo.WithDocuments(
-            projectState.ProjectInfo.Documents.Concat(new[] { documentInfo }));
-        var newProjectState = new ProjectState(newProjectInfo, newDocStates);
-        var states = ProjectStates.SetItem(projectId, newProjectState);
-        var newAttributes = SolutionAttributes with { Version = Version.GetNewerVersion() };
-        return new SolutionState(newAttributes, ProjectIds, states,
-                                 WorkspaceChangeKind.DocumentAdded, projectId, documentInfo.Id);
-    }
-
-    public DocumentState? GetDocumentState(DocumentId id)
-    {
-        if (ProjectStates.TryGetValue(id.ProjectId, out var project) &&
-            project.DocumentStates.States.TryGetValue(id, out var doc))
-            return doc;
-        return null;
-    }
-
-    private static ProjectState CreateProjectState(ProjectInfo pi)
-    {
-        return new ProjectState(pi, CreateDocumentStates(pi));
-    }
-
-    private static TextDocumentStates<DocumentState> CreateDocumentStates(ProjectInfo pi)
-    {
-        var docs = pi.Documents.Select(CreateDocumentState).ToImmutableList();
-        return new TextDocumentStates<DocumentState>(docs);
-    }
-
-    private static DocumentState CreateDocumentState(DocumentInfo di)
-    {
-        var textSource = new TextAndVersionSource();
-        return new DocumentState(di.Attributes, textSource, new ParseOptions());
-    }
-}
-=======
-namespace Raven.CodeAnalysis;
-
-internal sealed class SolutionState
-{
-    internal SolutionInfo Info { get; }
-    internal ImmutableDictionary<ProjectId, ProjectState> Projects { get; }
-    internal ImmutableDictionary<DocumentId, DocumentState> Documents { get; }
-    internal WorkspaceChangeKind ChangeKind { get; }
-    internal ProjectId? LastProjectId { get; }
-    internal DocumentId? LastDocumentId { get; }
-
-    private SolutionState(
-        SolutionInfo info,
-        ImmutableDictionary<ProjectId, ProjectState> projects,
-        ImmutableDictionary<DocumentId, DocumentState> documents,
-        WorkspaceChangeKind changeKind,
-        ProjectId? lastProjectId,
-        DocumentId? lastDocumentId)
-    {
-        Info = info;
-        Projects = projects;
-        Documents = documents;
-        ChangeKind = changeKind;
-        LastProjectId = lastProjectId;
-        LastDocumentId = lastDocumentId;
-    }
-
-    internal SolutionState(SolutionInfo info)
-        : this(info,
-               ImmutableDictionary<ProjectId, ProjectState>.Empty,
-               ImmutableDictionary<DocumentId, DocumentState>.Empty,
-               WorkspaceChangeKind.SolutionAdded,
-               null,
-               null)
-    { }
-
-    private SolutionState With(
-        ImmutableDictionary<ProjectId, ProjectState> projects,
-        ImmutableDictionary<DocumentId, DocumentState> documents,
-        WorkspaceChangeKind kind,
-        ProjectId? projectId,
-        DocumentId? documentId)
-    {
-        var newInfo = new SolutionInfo(
-            new SolutionInfo.SolutionAttributes(Info.Id, Info.FilePath, Info.Version.GetNewerVersion()),
-            projects.Values.Select(p => p.Info));
-        return new SolutionState(newInfo, projects, documents, kind, projectId, documentId);
-    }
-
-    internal SolutionState AddProject(ProjectState project)
-    {
-        var newProjects = Projects.Add(project.Info.Id, project);
-        return With(newProjects, Documents, WorkspaceChangeKind.ProjectAdded, project.Info.Id, null);
-    }
-
-    internal SolutionState AddDocument(DocumentState document)
-    {
-        var project = Projects[document.Id.ProjectId];
-        var newProject = project.AddDocument(document);
-        var newProjects = Projects.SetItem(project.Info.Id, newProject);
-        var newDocs = Documents.Add(document.Id, document);
-        return With(newProjects, newDocs, WorkspaceChangeKind.DocumentAdded, project.Info.Id, document.Id);
-    }
-
-    internal SolutionState UpdateDocument(DocumentState document)
-    {
-        var project = Projects[document.Id.ProjectId];
-        var newProject = project.UpdateDocument(document);
-        var newProjects = Projects.SetItem(project.Info.Id, newProject);
-        var newDocs = Documents.SetItem(document.Id, document);
-        return With(newProjects, newDocs, WorkspaceChangeKind.DocumentChanged, project.Info.Id, document.Id);
-    }
-}
->>>>>>> bfb86741
+using System.Collections.Immutable;
+using System.Linq;
+
+using static Raven.CodeAnalysis.SolutionInfo;
+
+namespace Raven.CodeAnalysis;
+
+/// <summary>
+/// Immutable state representation of a <see cref="Solution"/>.  It tracks all
+/// project states and remembers the kind of change that produced the state so
+/// callers can react appropriately.
+/// </summary>
+sealed class SolutionState
+{
+    internal SolutionAttributes SolutionAttributes { get; }
+
+    public SolutionId Id => SolutionAttributes.Id;
+    public string FilePath => SolutionAttributes.FilePath;
+    public VersionStamp Version => SolutionAttributes.Version;
+
+    public WorkspaceChangeKind ChangeKind { get; }
+    public ProjectId? ProjectId { get; }
+    public DocumentId? DocumentId { get; }
+
+    public IReadOnlyList<ProjectId> ProjectIds { get; }
+    public IImmutableDictionary<ProjectId, ProjectState> ProjectStates { get; }
+
+    public SolutionState(SolutionAttributes attributes,
+                         IReadOnlyList<ProjectId> projectIds,
+                         IImmutableDictionary<ProjectId, ProjectState> projectStates,
+                         WorkspaceChangeKind changeKind = WorkspaceChangeKind.SolutionChanged,
+                         ProjectId? projectId = null,
+                         DocumentId? documentId = null)
+    {
+        SolutionAttributes = attributes;
+        ProjectIds = projectIds;
+        ProjectStates = projectStates;
+        ChangeKind = changeKind;
+        ProjectId = projectId;
+        DocumentId = documentId;
+    }
+
+    public ProjectState? GetProjectState(ProjectId projectId)
+        => ProjectStates.TryGetValue(projectId, out var state) ? state : null;
+
+    public bool ContainsProject(ProjectId projectId)
+        => ProjectStates.ContainsKey(projectId);
+
+    public SolutionState AddProject(ProjectInfo projectInfo)
+    {
+        var projectState = CreateProjectState(projectInfo);
+        var ids = ProjectIds.Concat(new[] { projectInfo.Id }).ToList();
+        var states = ProjectStates.Add(projectInfo.Id, projectState);
+        var newAttributes = SolutionAttributes with { Version = Version.GetNewerVersion() };
+        return new SolutionState(newAttributes, ids, states,
+                                 WorkspaceChangeKind.ProjectAdded, projectInfo.Id, null);
+    }
+
+    public SolutionState RemoveProject(ProjectId projectId)
+    {
+        var ids = ProjectIds.Where(id => id != projectId).ToList();
+        var states = ProjectStates.Remove(projectId);
+        var newAttributes = SolutionAttributes with { Version = Version.GetNewerVersion() };
+        return new SolutionState(newAttributes, ids, states,
+                                 WorkspaceChangeKind.ProjectRemoved, projectId, null);
+    }
+
+    public SolutionState AddDocument(ProjectId projectId, DocumentInfo documentInfo)
+    {
+        var projectState = ProjectStates[projectId];
+        var documentState = CreateDocumentState(documentInfo);
+        var newDocStates = new TextDocumentStates<DocumentState>(
+            projectState.DocumentStates.States.Values.Append(documentState).ToImmutableList());
+        var newProjectInfo = projectState.ProjectInfo.WithDocuments(
+            projectState.ProjectInfo.Documents.Concat(new[] { documentInfo }));
+        var newProjectState = new ProjectState(newProjectInfo, newDocStates);
+        var states = ProjectStates.SetItem(projectId, newProjectState);
+        var newAttributes = SolutionAttributes with { Version = Version.GetNewerVersion() };
+        return new SolutionState(newAttributes, ProjectIds, states,
+                                 WorkspaceChangeKind.DocumentAdded, projectId, documentInfo.Id);
+    }
+
+    public DocumentState? GetDocumentState(DocumentId id)
+    {
+        if (ProjectStates.TryGetValue(id.ProjectId, out var project) &&
+            project.DocumentStates.States.TryGetValue(id, out var doc))
+            return doc;
+        return null;
+    }
+
+    private static ProjectState CreateProjectState(ProjectInfo pi)
+    {
+        return new ProjectState(pi, CreateDocumentStates(pi));
+    }
+
+    private static TextDocumentStates<DocumentState> CreateDocumentStates(ProjectInfo pi)
+    {
+        var docs = pi.Documents.Select(CreateDocumentState).ToImmutableList();
+        return new TextDocumentStates<DocumentState>(docs);
+    }
+
+    private static DocumentState CreateDocumentState(DocumentInfo di)
+    {
+        var textSource = new TextAndVersionSource();
+        return new DocumentState(di.Attributes, textSource, new ParseOptions());
+    }
+}