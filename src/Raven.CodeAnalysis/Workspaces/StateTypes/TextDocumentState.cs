using System.Threading;
using System.Threading.Tasks;
using Raven.CodeAnalysis.Text;

using static Raven.CodeAnalysis.DocumentInfo;
<<<<<<< HEAD

namespace Raven.CodeAnalysis;

abstract class TextDocumentState
{
    private readonly DocumentAttributes _attributes;
    private readonly ITextAndVersionSource _textSource;
    private SourceText? _text;
    private VersionStamp _version;

    protected TextDocumentState(DocumentAttributes attributes, ITextAndVersionSource textSource)
    {
        _attributes = attributes;
        _textSource = textSource;
    }

    protected DocumentAttributes Attributes => _attributes;
    protected ITextAndVersionSource TextAndVersionSource => _textSource;

    public DocumentId Id => _attributes.Id;
    public string Name => _attributes.Name;
    public string? FilePath => _attributes.FilePath;

    private async Task EnsureTextLoadedAsync(CancellationToken cancellationToken)
    {
        if (_text != null)
            return;

        if (_attributes.Text is not null)
        {
            _text = _attributes.Text;
            _version = VersionStamp.Create();
            return;
        }

        if (_textSource.TryGetValue(out var cached))
        {
            _text = cached.Text;
            _version = cached.Version;
            return;
        }

        var loaded = await _textSource.TextLoader.LoadTextAndVersionAsync(Id, cancellationToken);
        _text = loaded.Text;
        _version = loaded.Version;
    }

    public async ValueTask<SourceText> GetTextAsync(CancellationToken cancellationToken = default)
    {
        await EnsureTextLoadedAsync(cancellationToken);
        return _text!;
    }

    public async ValueTask<bool> TryGetTextAsync(out SourceText sourceText, CancellationToken cancellationToken = default)
    {
        await EnsureTextLoadedAsync(cancellationToken);
        if (_text is not null)
        {
            sourceText = _text;
            return true;
        }

        sourceText = default!;
        return false;
    }

    public async ValueTask<VersionStamp> GetVersionAsync(CancellationToken cancellationToken = default)
    {
        await EnsureTextLoadedAsync(cancellationToken);
        return _version;
    }
}
=======

namespace Raven.CodeAnalysis;

abstract class TextDocumentState
{
    private readonly DocumentAttributes _attributes;
    private readonly ITextAndVersionSource _textSource;

    public TextDocumentState(DocumentAttributes attributes, ITextAndVersionSource textSource)
    {
        _attributes = attributes;
        _textSource = textSource;
    }

    public DocumentId Id => _attributes.Id;
    public string Name => _attributes.Name;
    public SourceText Text => _attributes.Text;
    public string? FilePath => _attributes.FilePath;
    public ITextAndVersionSource TextAndVersionSource => _textSource;

    /// <summary>
    /// Expose the underlying immutable attribute record to subclasses so they can
    /// produce new states with updated values while preserving immutability.
    /// </summary>
    protected DocumentAttributes Attributes => _attributes;

    public ValueTask<SourceText> GetTextAsync(CancellationToken cancellationToken)
    {
        return ValueTask.FromResult(Text);
    }

    public ValueTask<bool> TryGetTextAsync(out SourceText sourceText, CancellationToken cancellationToken)
    {
        sourceText = Text;
        return ValueTask.FromResult(true);
    }
}
>>>>>>> 166d9fa3
<|MERGE_RESOLUTION|>--- conflicted
+++ resolved
@@ -1,117 +1,78 @@
-using System.Threading;
-using System.Threading.Tasks;
-using Raven.CodeAnalysis.Text;
-
-using static Raven.CodeAnalysis.DocumentInfo;
-<<<<<<< HEAD
-
-namespace Raven.CodeAnalysis;
-
-abstract class TextDocumentState
-{
-    private readonly DocumentAttributes _attributes;
-    private readonly ITextAndVersionSource _textSource;
-    private SourceText? _text;
-    private VersionStamp _version;
-
-    protected TextDocumentState(DocumentAttributes attributes, ITextAndVersionSource textSource)
-    {
-        _attributes = attributes;
-        _textSource = textSource;
-    }
-
-    protected DocumentAttributes Attributes => _attributes;
-    protected ITextAndVersionSource TextAndVersionSource => _textSource;
-
-    public DocumentId Id => _attributes.Id;
-    public string Name => _attributes.Name;
-    public string? FilePath => _attributes.FilePath;
-
-    private async Task EnsureTextLoadedAsync(CancellationToken cancellationToken)
-    {
-        if (_text != null)
-            return;
-
-        if (_attributes.Text is not null)
-        {
-            _text = _attributes.Text;
-            _version = VersionStamp.Create();
-            return;
-        }
-
-        if (_textSource.TryGetValue(out var cached))
-        {
-            _text = cached.Text;
-            _version = cached.Version;
-            return;
-        }
-
-        var loaded = await _textSource.TextLoader.LoadTextAndVersionAsync(Id, cancellationToken);
-        _text = loaded.Text;
-        _version = loaded.Version;
-    }
-
-    public async ValueTask<SourceText> GetTextAsync(CancellationToken cancellationToken = default)
-    {
-        await EnsureTextLoadedAsync(cancellationToken);
-        return _text!;
-    }
-
-    public async ValueTask<bool> TryGetTextAsync(out SourceText sourceText, CancellationToken cancellationToken = default)
-    {
-        await EnsureTextLoadedAsync(cancellationToken);
-        if (_text is not null)
-        {
-            sourceText = _text;
-            return true;
-        }
-
-        sourceText = default!;
-        return false;
-    }
-
-    public async ValueTask<VersionStamp> GetVersionAsync(CancellationToken cancellationToken = default)
-    {
-        await EnsureTextLoadedAsync(cancellationToken);
-        return _version;
-    }
-}
-=======
-
-namespace Raven.CodeAnalysis;
-
-abstract class TextDocumentState
-{
-    private readonly DocumentAttributes _attributes;
-    private readonly ITextAndVersionSource _textSource;
-
-    public TextDocumentState(DocumentAttributes attributes, ITextAndVersionSource textSource)
-    {
-        _attributes = attributes;
-        _textSource = textSource;
-    }
-
-    public DocumentId Id => _attributes.Id;
-    public string Name => _attributes.Name;
-    public SourceText Text => _attributes.Text;
-    public string? FilePath => _attributes.FilePath;
-    public ITextAndVersionSource TextAndVersionSource => _textSource;
-
-    /// <summary>
-    /// Expose the underlying immutable attribute record to subclasses so they can
-    /// produce new states with updated values while preserving immutability.
-    /// </summary>
-    protected DocumentAttributes Attributes => _attributes;
-
-    public ValueTask<SourceText> GetTextAsync(CancellationToken cancellationToken)
-    {
-        return ValueTask.FromResult(Text);
-    }
-
-    public ValueTask<bool> TryGetTextAsync(out SourceText sourceText, CancellationToken cancellationToken)
-    {
-        sourceText = Text;
-        return ValueTask.FromResult(true);
-    }
-}
->>>>>>> 166d9fa3
+using System.Threading;
+using System.Threading.Tasks;
+
+using Raven.CodeAnalysis.Text;
+
+using static Raven.CodeAnalysis.DocumentInfo;
+
+namespace Raven.CodeAnalysis;
+
+abstract class TextDocumentState
+{
+    private readonly DocumentAttributes _attributes;
+    private readonly ITextAndVersionSource _textSource;
+    private SourceText? _text;
+    private VersionStamp _version;
+
+    protected TextDocumentState(DocumentAttributes attributes, ITextAndVersionSource textSource)
+    {
+        _attributes = attributes;
+        _textSource = textSource;
+    }
+
+    protected DocumentAttributes Attributes => _attributes;
+    protected ITextAndVersionSource TextAndVersionSource => _textSource;
+
+    public DocumentId Id => _attributes.Id;
+    public string Name => _attributes.Name;
+    public string? FilePath => _attributes.FilePath;
+
+    private async Task EnsureTextLoadedAsync(CancellationToken cancellationToken)
+    {
+        if (_text != null)
+            return;
+
+        if (_attributes.Text is not null)
+        {
+            _text = _attributes.Text;
+            _version = VersionStamp.Create();
+            return;
+        }
+
+        if (_textSource.TryGetValue(out var cached))
+        {
+            _text = cached.Text;
+            _version = cached.Version;
+            return;
+        }
+
+        var loaded = await _textSource.TextLoader.LoadTextAndVersionAsync(Id, cancellationToken);
+        _text = loaded.Text;
+        _version = loaded.Version;
+    }
+
+    public async ValueTask<SourceText> GetTextAsync(CancellationToken cancellationToken = default)
+    {
+        await EnsureTextLoadedAsync(cancellationToken);
+        return _text!;
+    }
+
+    public async ValueTask<bool> TryGetTextAsync(out SourceText sourceText, CancellationToken cancellationToken = default)
+    {
+        await EnsureTextLoadedAsync(cancellationToken);
+        if (_text is not null)
+        {
+            sourceText = _text;
+            return true;
+        }
+
+        sourceText = default!;
+        return false;
+    }
+
+    public async ValueTask<VersionStamp> GetVersionAsync(CancellationToken cancellationToken = default)
+    {
+        await EnsureTextLoadedAsync(cancellationToken);
+        return _version;
+    }
+}